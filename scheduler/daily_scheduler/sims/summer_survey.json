--- conflicted
+++ resolved
@@ -4,13 +4,8 @@
         "queue_description": "SUMMER Overhead Survey",
         "queue_manager": "gurobi",
 	"observing_programs": [
-<<<<<<< HEAD
 		{"program_name": "Survey",
-		 "subprogram_name": "all_sky_i",
-=======
-		{"program_name": "SUMMER",
 		 "subprogram_name": "all_sky",
->>>>>>> 11a6b390
 		 "program_pi": "WINTER",
 		 "program_observing_fraction": 1.0,
 		 "subprogram_fraction": 1.0,
