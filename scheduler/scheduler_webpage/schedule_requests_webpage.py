--- conflicted
+++ resolved
@@ -174,7 +174,6 @@
                 user_config_file = wsp_path + '/credentials/alert_list.yaml'
                 alert_config_file = wsp_path + '/config/alert_config.yaml'
                 
-<<<<<<< HEAD
                 auth_config  = yaml.load(open(auth_config_file) , Loader = yaml.FullLoader)
                 user_config = yaml.load(open(user_config_file), Loader = yaml.FullLoader)
                 alert_config = yaml.load(open(alert_config_file), Loader = yaml.FullLoader)
@@ -194,11 +193,9 @@
         # except: 
         #     popup("Something went wrong! \n Try checking your units and try again",
         #           closable=True)
-=======
         except Exception as e: 
             popup(f"Something went wrong! \n Try checking your units and try again. Exception: {e}",
                   closable=True)
->>>>>>> d1f96394
 
     
     else:
