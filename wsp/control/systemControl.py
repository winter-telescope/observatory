#!/usr/bin/env python3
# -*- coding: utf-8 -*-
"""
Created on Mon Jan 27 16:13:17 2020

systemControl.py

This file is part of wsp

# PURPOSE #
This module is the interface for all observing modes to command the various
parts of the instrument including
    - telescope
    - power systems
    - stepper motors


@author: nlourie
"""
# system packages
import sys
import os
import numpy as np
import time
import signal
from PyQt5 import uic, QtCore, QtGui, QtWidgets
import Pyro5.client
import yaml

# add the wsp directory to the PATH
wsp_path = os.path.dirname(os.path.dirname(os.path.abspath(__file__)))
sys.path.insert(1, wsp_path)
print(f'control: wsp_path = {wsp_path}')

# winter modules
from power import power
#from telescope import pwi4
from telescope import telescope
#from command import commandServer_multiClient
from command import commandServer
from command import wintercmd
from command import commandParser
from housekeeping import housekeeping
from dome import dome
from schedule import schedule
#from schedule import ObsWriter
#from utils import utils
#from power import power
#from housekeeping import local_weather
from daemon import daemon_utils
from daemon import test_daemon_local
#from dome import dome
from chiller import chiller
from chiller import small_chiller
#from routines import schedule_executor
from control import roboOperator
from ephem import ephem
from alerts import alert_handler
from viscam import web_request

# Create the control class -- it inherets from QObject
# this is basically the "main" for the console application
class control(QtCore.QObject):
    
    newcmd = QtCore.pyqtSignal(object)
    newcmdRequest = QtCore.pyqtSignal(object)
    
    ## Initialize Class ##
    def __init__(self,mode,config,base_directory, logger, opts = None, parent = None):
        super(control, self).__init__(parent)
        
        print(f'control: base_directory = {base_directory}')
        self.opts = opts
    
        # pass in the config
        self.config = config
        # pass in the logger
        self.logger = logger
        # pass in the base directory
        self.base_directory = base_directory
        
        
        
        ### ADD HARDWARE DAEMONS TO THE DAEMON LAUNCHER ###
        # init the list of hardware daemons
        
        # Cleanup (kill any!) existing instances of the daemons running
<<<<<<< HEAD
        daemons_to_kill = ['pyro5-ns', 'domed.py', 'chillerd.py', 'test_daemon.py','dome_simulator_gui.py','ephemd.py','dirfiled.py']
=======
        daemons_to_kill = ['pyro5-ns', 'domed.py', 'chillerd.py', 'small_chillerd.py', 'test_daemon.py','dome_simulator_gui.py','ephemd.py', 'dirfiled.py']
>>>>>>> 67fc1fc0
        daemon_utils.cleanup(daemons_to_kill)
        
        
        self.daemonlist = daemon_utils.daemon_list()
        
        if mode in ['r','i','m']:
            # ALL MODES
            
            ###### DAEMONS #####
            # start the name server using subprocess
            # Note: there are other ways to do this, but this enforces that the name server is a child process that will be killed if wsp dies
            # check if the nameserver is already running. if so, don't add to daemon_list. if not, add it and launch.
            try:
                nameserverd = Pyro5.core.locate_ns()
            
            except:
                # the nameserver is not running
                print(f'control: nameserver not already running. starting from wsp')
                nameserverd = daemon_utils.PyDaemon(name = 'pyro_ns', filepath = "pyro5-ns", python = False)
                self.daemonlist.add_daemon(nameserverd)
            
            # test daemon
            self.testd = daemon_utils.PyDaemon(name = 'test', filepath = f"{wsp_path}/daemon/test_daemon.py")
            self.daemonlist.add_daemon(self.testd)
            
            # chiller daemon
            if '--smallchiller' in opts:
                self.chillerd = daemon_utils.PyDaemon(name = 'chiller', filepath = f"{wsp_path}/chiller/small_chillerd.py")#, args = ['-v'])
            else:
                self.chillerd = daemon_utils.PyDaemon(name = 'chiller', filepath = f"{wsp_path}/chiller/chillerd.py")#, args = ['-v'])
            self.daemonlist.add_daemon(self.chillerd)
            
            # housekeeping data logging daemon (hkd = housekeeping daemon)
            self.hkd = daemon_utils.PyDaemon(name = 'hkd', filepath = f"{wsp_path}/housekeeping/dirfiled.py")
            self.daemonlist.add_daemon(self.hkd)
            
        if mode in ['r','m']:
            # OBSERVATORY MODES (eg all but instrument)
            
            ###### DAEMONS #####
            # Dome Daemon
            self.domed = daemon_utils.PyDaemon(name = 'dome', filepath = f"{wsp_path}/dome/domed.py", args = opts)
            self.daemonlist.add_daemon(self.domed)
            
            if '--domesim' in opts:
                # start up the fake dome as a daemon
                self.domesim = daemon_utils.PyDaemon(name = 'dome_simulator', filepath = f"{wsp_path}/dome/dome_simulator_gui.py")
                self.daemonlist.add_daemon(self.domesim)
                
                    
        
            # ephemeris daemon
            #TODO: pass opts? ignore for now. don't need it running in verbose mode
            self.ephemd = daemon_utils.PyDaemon(name = 'ephem', filepath = f"{wsp_path}/ephem/ephemd.py")
            self.daemonlist.add_daemon(self.ephemd)
            
            
            
        # Launch all hardware daemons
        self.daemonlist.launch_all()
        
        
        
        ### SET UP THE HARDWARE ###
        # note we always want to set this all up. we just won't try to update the state later on if we're not running certain daemons
        # we'll run into trouble down the line if some of these attributes don't exist
        
        # init the network power supply
        try:
            self.pdu1 = power.PDU('pdu1.ini',base_directory = self.base_directory)

        except Exception as e:
            self.logger.warning(f"control: could not init NPS at pdu1, {type(e)}: {e}")

        # init the test object (goes with the test_daemon)
        self.counter =  test_daemon_local.local_counter(wsp_path)

        # init the telescope
        self.telescope = telescope.Telescope(config = self.config, host = self.config['telescope']['host'], port = self.config['telescope']['port'])

        
        # init the dome
        self.dome = dome.local_dome(base_directory = self.base_directory, config = self.config)
        
        # init the chiller
        if '--smallchiller' in opts:
            self.chiller = small_chiller.local_chiller(base_directory = self.base_directory, config = self.config)
        else:
            self.chiller = chiller.local_chiller(base_directory = self.base_directory, config = self.config)
        
        # init the ephemeris
        self.ephem = ephem.local_ephem(base_directory = self.base_directory, config = self.config)
        
        # init the weather by creating a local object that interfaces with the remote object from the weather daemon
        
        #self.weather = local_weather.Weather(self.base_directory, config = self.config, logger = self.logger)
        self.weather = 'placeholder'
        
        # init the schedule. put it here so it can be passed into housekeeping
        self.schedule = schedule.Schedule(base_directory = self.base_directory, config = self.config, logger = self.logger)
        
        # init the viscam shutter, filter wheel, and raspberry pi
        self.viscam = web_request.Viscam(URL = self.config['viscam_url'], logger = self.logger)

        # init the alert handler
        auth_config  = yaml.load(open(os.path.join(wsp_path,self.config['alert_handler']['auth_config_file'] )) , Loader = yaml.FullLoader)
        user_config  = yaml.load(open(os.path.join(wsp_path,self.config['alert_handler']['user_config_file'] )) , Loader = yaml.FullLoader)
        alert_config = yaml.load(open(os.path.join(wsp_path,self.config['alert_handler']['alert_config_file'])) , Loader = yaml.FullLoader)

        self.alertHandler = alert_handler.AlertHandler(user_config, alert_config, auth_config)
        if mode == 'r':
            # send a signal that we've started up wsp!
            self.alertHandler.slack_log(f':futurama-bender-robot::telescope: *Starting WSP in Robotic Mode!*')
        """
        # NPL: 4-29-21: moving the schedule stuff over to the roboOperator.
        #init the scheduler
        self.schedule = schedule.Schedule(base_directory = self.base_directory, config = self.config, logger = self.logger, date = 'today')
        ## init the database writer
        self.writer = ObsWriter.ObsWriter('WINTER_ObsLog', self.base_directory, config = self.config, logger = self.logger) #the ObsWriter initialization
        """

        ### SET UP THE HOUSEKEEPING ###

        # if mode == 1:
        # init the housekeeping class (this starts the daq and dirfile write loops)
        self.hk = housekeeping.housekeeping(self.config,
                                                base_directory = self.base_directory,
                                                mode = mode,
                                                schedule = self.schedule,
                                                telescope = self.telescope,
                                                dome = self.dome,
                                                weather = self.weather,
                                                chiller = self.chiller,
                                                pdu1 = self.pdu1,
                                                counter = self.counter,
                                                ephem = self.ephem,
                                                viscam = self.logger
                                                )
        
        
        self.pyro_thread = daemon_utils.PyroDaemon(obj = self.hk, name = 'state')
        self.pyro_thread.start()
        
        '''
        In this section we set up the appropriate command interface and executors for the chosen mode
        '''
        ### SET UP THE COMMAND LINE INTERFACE
        self.wintercmd = wintercmd.Wintercmd(self.base_directory, self.config, state = self.hk.state, daemonlist = self.daemonlist, telescope = self.telescope, dome = self.dome, chiller = self.chiller, pdu1 = self.pdu1, logger = self.logger, viscam = self.viscam)
        
        if mode in ['r','m']:
            #init the schedule executor
            #self.scheduleExec = schedule_executor.schedule_executor(self.config, self.hk.state, self.telescope, self.wintercmd, self.schedule, self.writer, self.logger)
            pass
        """
        #NPL 4-27-21: commenting out this listener stuff. I don't think it's used anymore
            listener = self.scheduleExec
        else:
            listener = None
        """
        # init the command executor
        self.cmdexecutor = commandParser.cmd_executor(telescope = self.telescope, wintercmd = self.wintercmd, logger = self.logger)#, listener = listener)
        
        # init the command prompt
        self.cmdprompt = commandParser.cmd_prompt(self.telescope, self.wintercmd)
        
        # connect the new command signal to the command executor
        self.cmdprompt.newcmd.connect(self.cmdexecutor.add_cmd_request_to_queue)
        # signal for if main wants to execute a raw cmd (same format as terminal).
        self.newcmd.connect(self.cmdexecutor.add_cmd_to_queue)
        # signal for if main wants to execute a command request
        self.newcmdRequest.connect(self.cmdexecutor.add_cmd_request_to_queue)
        
        
        # connect the new schedule command to the command executor
        if mode in ['r','m']:
            #self.scheduleExec.newcmd.connect(self.cmdexecutor.add_cmd_request_to_queue)
            self.roboThread = roboOperator.RoboOperatorThread(self.base_directory, self.config, mode = mode, state = self.hk.state, wintercmd = self.wintercmd, logger = self.logger, alertHandler = self.alertHandler, schedule = self.schedule, telescope = self.telescope, dome = self.dome, chiller = self.chiller, ephem = self.ephem, viscam=self.viscam)
        # set up the command server which listens for command requests of the network
        self.commandServer = commandServer.server_thread(self.config['wintercmd_server_addr'], self.config['wintercmd_server_port'], self.logger, self.config)
        # connect the command server to the command executor
        self.commandServer.newcmd.connect(self.cmdexecutor.add_cmd_request_to_queue)
        # connect the wintercmd newRequest signal to the cmd executor
        self.wintercmd.newCmdRequest.connect(self.cmdexecutor.add_cmd_request_to_queue)
        
        
        ##### START SCHEDULE EXECUTOR #####
        if mode in ['r','m']:
            #self.scheduleExec.start()
            self.roboThread.start()
            # Now execute a list of commands
            """cmdlist = ['mount_connect', 'mount_az_on', 'mount_alt_on', 'mount_home','mount_goto_alt_az 35 38.5']
            self.logger.info(f'control: trying to add a list of commands to the cmd executor')
            self.newcmd.emit(cmdlist)"""





        
        
        ### Old deprecated stuff staged for deletion:

        """
        if mode in 's':
            
            #init the schedule executor
            self.scheduleExec = commandParser.schedule_executor(self.config, self.hk.state, self.telescope, self.wintercmd, self.schedule, self.writer, self.logger)
            # init the cmd executor
            listener = self.scheduleExec
            self.cmdexecutor = commandParser.cmd_executor(self.telescope, self.wintercmd, self.logger, self.scheduleExec)

            # init the cmd prompt
            self.cmdprompt = commandParser.cmd_prompt(self.telescope, self.wintercmd)


            # connect the new command signal to the executors
            self.cmdprompt.newcmd.connect(self.cmdexecutor.add_to_queue)
            self.scheduleExec.newcmd.connect(self.cmdexecutor.add_to_queue)
        else:
            self.wintercmd = wintercmd.Wintercmd(self.config, self.hk.state, self.telescope, self.logger)
            #self.wintercmd = wintercmd.ManualCmd(self.config, self.hk.state, self.telescope, self.logger)

            # init the cmd executor
            self.cmdexecutor = commandParser.cmd_executor(self.telescope, self.wintercmd, self.logger)

            # init the cmd prompt
            self.cmdprompt = commandParser.cmd_prompt(self.telescope, self.wintercmd)
            # connect the new command signal to the executors
            self.cmdprompt.newcmd.connect(self.cmdexecutor.add_to_queue)

            # set up the command server which listens for command requests of the network
            self.commandServer = commandServer.server_thread(self.config['wintercmd_server_addr'], self.config['wintercmd_server_port'], self.logger, self.config)
            # connect the command server to the command executor
            self.commandServer.newcmd.connect(self.cmdexecutor.add_to_queue)
        """

        ## Not loving this approach at the moment, trying something else
        # if mode == 0:
        #     self.cmdprompt.newcmd.connect(self.scheduleExec.stop)





       





<|MERGE_RESOLUTION|>--- conflicted
+++ resolved
@@ -85,11 +85,7 @@
         # init the list of hardware daemons
         
         # Cleanup (kill any!) existing instances of the daemons running
-<<<<<<< HEAD
-        daemons_to_kill = ['pyro5-ns', 'domed.py', 'chillerd.py', 'test_daemon.py','dome_simulator_gui.py','ephemd.py','dirfiled.py']
-=======
         daemons_to_kill = ['pyro5-ns', 'domed.py', 'chillerd.py', 'small_chillerd.py', 'test_daemon.py','dome_simulator_gui.py','ephemd.py', 'dirfiled.py']
->>>>>>> 67fc1fc0
         daemon_utils.cleanup(daemons_to_kill)
         
         
