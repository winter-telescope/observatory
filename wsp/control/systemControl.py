--- conflicted
+++ resolved
@@ -128,16 +128,7 @@
                 pass
             
             # housekeeping data logging daemon (hkd = housekeeping daemon)
-<<<<<<< HEAD
             self.hkd = daemon_utils.PyDaemon(name = 'hkd', filepath = f"{wsp_path}/housekeeping/pydirfiled.py") #change to dirfiled.py if you want to use the version that uses easygetdata
-=======
-            if '--gd' in opts:
-                print(f'control: USING THE DIRFILE WRITER FROM GETDATA')
-                self.hkd = daemon_utils.PyDaemon(name = 'hkd', filepath = f"{wsp_path}/housekeeping/dirfiled.py")
-            else:
-                print(f'control: USING THE PYTHON-ONLY DIRFILE WRITER')
-                self.hkd = daemon_utils.PyDaemon(name = 'hkd', filepath = f"{wsp_path}/housekeeping/pydirfiled.py")
->>>>>>> 67dd7dfa
             self.daemonlist.add_daemon(self.hkd)
             
         if mode in ['r','m']:
