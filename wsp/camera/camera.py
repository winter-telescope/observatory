--- conflicted
+++ resolved
@@ -92,8 +92,6 @@
         self.imstarttime = ""
         self.mode = None
         self.imtype = None
-<<<<<<< HEAD
-        self.exptime = 0.0
 
         # TEC parameters
         self.tec_temp = 0  # Current temperature of TEC
@@ -122,10 +120,6 @@
         self.last_image_filename = ""
 
         # Connect signals and slots
-=======
-
-        # connect the signals and slots
->>>>>>> 2b563c58
         self.newCommand.connect(self.doCommand)
 
         # Startup
@@ -371,7 +365,8 @@
     def setExposure(self, exptime, addrs=None):
         self.remote_object.setExposure(exptime, addrs=addrs)
 
-<<<<<<< HEAD
+    def doExposure(self, imdir=None, imname=None, imtype=None, mode=None, addrs=None):
+
         Parameters
         ----------
         exptime : float
@@ -389,11 +384,9 @@
             self.camera_state = CameraState.ERROR
             print(f"Error setting exposure: {e}")
             raise
-=======
-    def doExposure(self, imdir=None, imname=None, imtype=None, mode=None, addrs=None):
->>>>>>> 2b563c58
-
-        # now dispatch the observation
+
+    def doExposure(self, imdir=None, imname=None, imtype=None, mode=None, **kwargs):
+        """Execute exposure"""
         self.log(f"running doExposure")
 
         self.imstarttime = datetime.utcnow().strftime("%Y%m%d-%H%M%S-%f")[:-3]
@@ -456,15 +449,12 @@
                 metadata=header,
                 addrs=addrs,
             )
-<<<<<<< HEAD
 
             # grab the filename after exposure command is sent
             self.last_image_dir, self.last_image_filename = (
                 self.remote_object.getLastImagePath()
             )
 
-=======
->>>>>>> 2b563c58
         except Exception as e:
             print(f"Error: {e}, PyroError: {Pyro5.errors.get_pyro_traceback()}")
 
@@ -501,7 +491,6 @@
             startupValidation=startupValidation, addrs=addrs
         )
 
-<<<<<<< HEAD
     def getLastImagePath(self):
         """Get last image path: returns <imdir>, <filename>"""
         # return self.remote_object.getLastImagePath()
@@ -510,9 +499,6 @@
     def checkCamera(self, **kwargs):
         """Check camera status"""
         self.remote_object.checkCamera(**kwargs)
-=======
-    def checkCamera(self, addrs=None):
-        self.remote_object.checkCamera(addrs=addrs)
 
     def autoStartupCamera(self):
         self.remote_object.autoStartup()
@@ -523,7 +509,6 @@
     def killCameraDaemon(self):
         self.remote_object.killCameraDaemon()
 
->>>>>>> 2b563c58
 
 # Try it out
 if __name__ == "__main__":
