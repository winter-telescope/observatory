# config file for WINTER

########## SITE PARAMETERS ##########
site:
    # lat/lon. expects a format that can be read with astropy.coordinates.Angle()
    lat: '33d21m21.6s'
    lon: '-116d51m46.8s'
    # height (site altitude). height is a number, units are something that can be parsed with astropy.units.Unit()
    height: 1706
    height_units: 'm'
    timezone: 'America/Los_Angeles'


########## SERIAL BUS DEVICES ##########
# USB-Serial Devices
usb_serial_dev:
    chiller: '/dev/serial/by-id/usb-FTDI_FT232R_USB_UART_AQ00T8I9-if00-port0'
    steppers: '/dev/serial/by-id/usb-FTDI_FT232R_USB_UART_AG0JG9J3-if00-port0'

########## DAEMONS ##########
# pyro5 nameserver default location
pyro5_ns_default_addr: 192.168.1.10

########## FITS IMAGE DIRECTORY ##########
image_directory: 'data/images'
#image_prefix: 'viscam_'
image_data_link_directory: 'data'
image_data_link_name: 'tonight_images.lnk'
image_last_taken_link: 'last_image.lnk'

########## FITS HEADER THINGS ##########
fits_header:
    default_observer: 'WINTER roboOperator'

########## WINTERCMD COMMANDING ##########
wintercmd_server_addr: '0.0.0.0'
wintercmd_server_port: 7000
wintercmd_server_timeout: 0.1
# trusted hosts (whitelist). allow commands from these machines
wintercmd_trusted_hosts:
    -127.0.0.1
    -127.0.1.1
    -192.168.1.10
    -192.168.1.11
    -192.168.1.20
    
############# VISCAM RASPI ###########################
# add Raspberry Pi URL to communicate with the VISCAM
# shutter and filter wheel
# TODO, move this somewhere cleaner
viscam_url: 'http://192.168.1.228:5001/'

viscam_platescale_as: 0.466

viscam_accessories_reboot_param:
    reboot_log_path: 'data/summer_accessories_reboot_log.json'
    reboot_graceperiod_hours: 6
    

########## SCHEDULING ##########
# location of the schedule files (home + this directory)
scheduleFile_directory: 'data/schedules'
#scheduleFile_nightly_prefix: 'WINTER_NightlySchedule_'
scheduleFile_nightly_prefix: 'nightly_'
scheduleFile_nightly_link_directory: 'data'
scheduleFile_nightly_link_name: 'nightly_schedule.lnk'

# ToO: Target of Opportunity Scheduling
scheduleFile_ToO_directory: 'data/schedules/ToO'


# observation log
obslog_directory: 'data'
obslog_database_name: 'WINTER_ObsLog' #.db is implied



    



# commanding (seconds)
cmd_timeout: 10.0
cmd_status_dt: 0.5 # time between checks to see if status is verified
cmd_satisfied_N_samples: 3 # number of samples to make sure that status is verified

########### ALERTS ##########
# base directory is wsp path
alert_handler:
    auth_config_file: 'credentials/authentication.yaml'
    user_config_file: 'credentials/alert_list.yaml'
    alert_config_file: 'config/alert_config.yaml'



########### ROBO MANAGER ###########
# read this as: send the CMD when the current value of sun_alt or time is COND than the specified value.
# eg, if type is sun and cond is >= : then send the cmd when sun_alt >= VAL, set to -18
#max_sun_alt_for_observing: -18
max_sun_alt_for_observing: -7
sun_alt_to_startup_cameras: 10.0
sun_alt_to_shutdown_cameras: -5.0


robotic_manager_triggers:
    timeformat: '%H:%M:%S.%f'
    triggers:
        daytest:
            conds:
                cond1:
                    type: 'sun'
                    val: 0
                    cond: '>'
                cond2:
                    type: 'time'
                    val: '13:00:0.0'
                    cond: '>'        
            sundir: 0
            repeat_on_restart: True
            cmd: xyzzy
        restart_winter_camera_daemon:
            conds:
                cond1:
                    type: 'sun'
                    val: 0
                    cond: '>'
                cond2:
                    type: 'time'
                    val: '9:00:0.0'
                    cond: '>'
                cond3:
                    type: 'time'
                    val: '10:00:0.0'
                    cond: '<'
            sundir: 0
            repeat_on_restart: False
            cmd: 'killCameraDaemon'
        fans_on:
            conds:
                cond1:
                    type: 'time'
                    val: '14:00:0.0'
                    cond: '>'
            sundir: -1
            repeat_on_restart: False
            cmd: 'mount_fans_on'
        chiller_on:
            conds:
                cond1:
                    type: 'time'
                    val: '14:00:0.0'
                    cond: '>'
            sundir: -1
            repeat_on_restart: False
            cmd: 'chiller_start'             
        # startup:
        #     conds:
        #         cond1:
        #             type: 'sun'
        #             val: 5.0
        #             cond: '<'
        #     sundir: 0
        #     repeat_on_restart: False
        #     #cmd: 'total_startup --cameras'
        #     #cmd: 'do_startup --cameras'
        #     cmd: 'do_startup'
        load_schedule:
            conds:
                cond1:
                    type: 'sun'
                    val: 1.0
                    cond: '<'
            sundir: 0
            repeat_on_restart: True
            cmd: 'load_nightly_schedule'
        # evening_darks_bias:
        #     conds:
        #         cond1:
        #             type: 'sun'
        #             val: 0.0
        #             cond: '<'
        #     sundir: 0
        #     repeat_on_restart: False
        #     #cmd: 'robo_do_calibration -d -b'
        #     cmd: 'robo_do_darks'
        # getting rid of the dome_open call to keep the sequence smoother
        # open_dome:
        #     conds:
        #         cond1:
        #             type: 'sun'
        #             val: '-4.5'
        #             cond: '<'
        #     repeat_on_restart: False
        #     sundir: -1
        #     cmd: 'dome_open'
        # evening_flats:
        #     conds:
        #         cond1:
        #             type: 'sun'
        #             val: -5.0
        #             cond: '<'
        #         cond2:
        #             type: 'sun'
        #             val: -9.0
        #             cond: '>'
        #     repeat_on_restart: False
        #     sundir: -1
        #     cmd: 'robo_do_calibration -f'

        start_obs:
            conds:
               cond1:
                   type: 'sun'
                   #val: 10.0
                   val: 1000.0 # this just forces robo_run to be called at all times, should help avoid incomplete shutdowns
                   cond: '<'
               # make sure we start after the purge starts
               # cond2:
               #     type: 'time'
               #     #val: '18:45:0.0'
               #     val: '16:15:0.0'
               #     cond: '>'
            repeat_on_restart: True
            sundir: 0
            cmd: 'robo_run'
        # pause_obs:
        #     conds:
        #        cond1:
        #            type: 'time'
        #            val: '0:0:0.0'
        #            cond: '>'
        #        cond1:
        #            type: 'time'
        #            val: '0:15:0.0'
        #            cond: '<'
        #     repeat_on_restart: False
        #     nextmorning: True
        #     sundir: 0
        #     cmd: 'robo_stop'
        # do_night_darks:
        #     conds:
        #        cond1:
        #            type: 'time'
        #            val: '0:05:0.0'
        #            cond: '>'
        #        cond1:
        #            type: 'time'
        #            val: '0:20:0.0'
        #            cond: '<'
        #     repeat_on_restart: False
        #     nextmorning: True
        #     sundir: 0
        #     cmd: 'robo_do_darks'
        # restart_obs:
        #     conds:
        #        cond1:
        #            type: 'time'
        #            val: '0:30:0.0'
        #            cond: '>'
               
        #     repeat_on_restart: False
        #     nextmorning: True
        #     sundir: 0
        #     cmd: 'robo_run'
        # stop_obs:
        #     conds:
        #         # cond1:
        #         #     type: 'sun'
        #         #     val:  -12.0
        #         #     cond: '>'
        #         cond1:
        #             type: 'time'
        #     nextmorning: True
        #     sundir: 1
        #     repeat_on_restart: False
        #     cmd: 'robo_stop'
        # morning_flats:
        #     conds:
        #         cond1:
        #             type: 'sun'
        #             val: -9.0
        #             cond: '>'
        #         cond2:
        #             type: 'sun'
        #             val: -5.0
        #             cond: '<'  
        #     nextmorning: True   
        #     repeat_on_restart: False          
        #     sundir: 1
        #     cmd: 'robo_do_calibration -f'
        #     #cmd: 'robo_do_darks'
        # shutdown:
        #     conds:
        #         cond1:
        #             type: 'sun'
        #             val: 0
        #             cond: '>'
        #     nextmorning: True
        #     repeat_on_restart: False
        #     sundir: 1
        #     cmd: 'stow_observatory --cameras'
        fans_off:
            conds:
                cond1:
                    type: 'sun'
                    val: 1
                    cond: '>'
            nextmorning: True
            repeat_on_restart: False
            sundir: 1
            cmd: 'mount_fans_off'
        winter_camera_shutdown:
            conds:
                cond1:
                    type: 'sun'
                    val: 3
                    cond: '>'
                cond2:
                    type: 'sun'
                    val: 40
                    cond: '>'
                cond3:
                    type: 'time'
                    val: '7:30:00.0'
                    cond: '>'
            nextmorning: True
            repeat_on_restart: False
            sundir: 1
            cmd: 'shutdownCamera --winter'
        kill:
            conds:
                cond1:
                    type: 'time'
                    #val: '7:59:30.0'
                    val: '7:59:54.0'
                    cond: '>'
                cond2:
                    type: 'sun'
                    val: 40
                    cond: '<'
                cond3:
                    type: 'sun'
                    val: 5
                    cond: '>'
                cond4:
                    type: 'time'
                    val: '12:01:0.0'
                    cond: '<'
            nextmorning: True
            repeat_on_restart: False
            sundir: 1
            cmd: 'kill'

########### TELESCOPE SET UP ##########
telescope:
    host: "thor"
    simhost: "localhost"
    comm_port: 8220
    home_alt_degs: 45.0
    #home_az_degs: 0 # -> this was the standard for a long time
    home_az_degs: 220 # -> this is the new standard, so that the telescope is anti dome when the dome is home at 40 deg
    #min_alt: 30
    min_alt: 15
    max_alt: 85.0
<<<<<<< HEAD
    default_port: 1 # default port on startup
    ports:
        # Port 1: WINTER
        1: 
            name: 'winter'
            rotator:
                field_angle_zeropoint: 65.0 
                home_degs: 65.5
                max_degs: 120.0
                min_degs: -90.0
            cameras:
                winter:
                    pointing_model_file: "pointing_model_winter_20250529_downselected.pxp"

        # Port 2: SUMMER, SPRING
        2:
            name: 'summer'
            rotator:
                field_angle_zeropoint: 155.0 
                home_degs: 65.0
                max_degs: 225.0
                min_degs: -95.0
            cameras:
                spring:
                    pointing_model_file: "pointing_model_spring_20251022.pxp"

                

########## CAMERA SET UP ##########
multi_camera_enabled: True
active_cameras:
    - "winter"
    #- "summer"
    - "spring"

########## TELEMETRY SERVERS ##########
=======
    #TODO deprecate this and move to the port-specific values below...
    # WINTER Values: 
    rotator_field_angle_zeropoint: 155.0 
    rotator_home_degs: 65.5
    rotator_max_degs: 120.0
    rotator_min_degs: -50.0
    port:
        1: 'winter'
        2: 'summer'
    rotator:
        winter:
            rotator_field_angle_zeropoint: 65.0 
            rotator_home_degs: 65.5
            rotator_max_degs: 120.0
            rotator_min_degs: -90.0
        summer:
            rotator_field_angle_zeropoint: 155.0 
            rotator_home_degs: -25.0
            #rotator_max_degs: 140.0
            rotator_max_degs: 160.0
            #rotator_min_degs: -70.0
            rotator_min_degs: -210.0

>>>>>>> 2b563c58
# define telemetry servers
telemetry_server:
    addr:  '198.202.125.214'
    port: 4698
    cmd: 'WEATHER_JSON'
    endchar: '}]'
    timeout: 0.1

command_server:
    #addr: '198.202.125.142'
    addr: '10.200.98.100'
    port: 62000
    cmd: 'status?'
    endchar: '}'
    timeout: 0.25
    
telescope_shutter:
    addr: '192.168.1.12'
    port: 9897
    cmd: "shutterstate"
    endchar: '\n'
    timeout: 0.25
    Status_Dict:
        0 : "OPEN"
        1 : "CLOSED"
        2 : "OPENING"
        3 : "CLOSING"
        4 : "ERROR"
        5 : "PARTLY_OPEN"
    
<<<<<<< HEAD
########### LOGGING SET UP ##########
# where to put the log. base directory is home
log_directory: 'data/log'
log_link_directory: 'data'
log_link_name: 'winter.log'
=======

# dictionaries to interpret the status from the weather servers
# *NOTE*: it's best to use keys in quoatations to avoid the yaml loader converting them
#   for example, yaml loads key = YES as a boolean True value, but "YES" as a string
#P48_Status_Dict:
#    P48_Wetness:
#            'YES': 1
#            'NO': 0
#        P48_Weather_Status:
#            'READY': 1
#            'UNKNOWN': 0
>>>>>>> 2b563c58

########### DOME SET UP ##########
# dome tracking error allowed in degrees
dome_tracking_error_threshold: 0.1

dome_home_az_degs: 40.0 #169

Dome_Status_Dict:
    ## Palomar Command Server
    Dome_Status:
        'OFF': 0
        'STOPPED': 1
        'STOWED': 2
        'GO_TO': 3
        'UNKNOWN': -1
        'FAULT': -2
        'HOMING' : 4
    Home_Status:
        'READY': 1
        'NOT_READY' : 0
    
    Shutter_Status:
        'OPEN': 1
        'OPENING': 5
        'CLOSED': -1
        'CLOSING': -5
        'STOPPED': 0
        'FAULT': -10

    Control_Status:
        'AVAILABLE': 0
        'REMOTE': 1
        'CONSOLE': 2
        'MANUAL': 3

    Close_Status:
        'READY': 1
        'NOT_READY': 0

    Weather_Status:
        'READY': 1
        'NOT_READY': 0
        
    Sunlight_Status:
        'READY': 1
        'NOT_READY': 0
        
    Wetness_Status:
        'READY': 1
        'NOT_READY': 0
        
    Telescope_Power:
        'ON' : 1
        'OFF': 0
        'FAULT': -1
        
    Faults:
        0x1:
            msg: 'Dome Drive Communication Lost'
            field : 'Fault_Dome_Drive_Comm'
        0x2: 
            msg: 'PLC Communication Lost'
            field: 'Fault_PLC_Comm'
        0x4: 
            msg: 'Weather Communication Lost'
            field: 'Fault_Weather_Comm'
        0x8: 
            msg: 'Fire Alarm'
            field: 'Fault_Fire_Alarm'
        0x10: 
            msg: 'Door Open'
            field: 'Fault_Door_Open'
        0x20: 
            msg: 'ESTOP'
            field: 'Fault_ESTOP'
        0x40: 
            msg: 'Drive Over Temp'
            field: 'Fault_Over_Temp'
        0x80:
            msg: 'Drive Internal Voltage'
            field: 'Fault_Drive_Internal_Voltage'
        0x100: 
            msg: 'Drive Over Voltage'
            field: 'Fault_Drive_Over_Voltage'
        0x200: 
            msg: 'Drive Over Current'
            field: 'Fault_Drive_Over_Current'
        0x400: 
            msg: 'Drive Motor Open Winding'
            field: 'Fault_Drive_Motor_Open_Winding'
        0x800: 
            msg: 'Drive Bad Encoder'
            field: 'Fault_Drive_Bad_Encoder'

########### WEATHER SET UP ##########

# weather limits
weather_limits:
    TEMP_OUT:
        MIN: -20
        MAX: 50
    TEMP_IN:
        MIN: -20
        MAX: 50
    RH_OUT:
        MIN: -100
        MAX: 100
    RH_IN:
        MIN: -100
        MAX: 100
    WIND_GUST:
        MIN: 0
        MAX: 35
    WIND_SPEED:
        MIN: 0
        MAX: 30
    DEWPOINT_IN:
        MIN: -100
        MAX: 100
    DEWPOINT_OUT:
        MIN: -100
        MAX: 100
    # these are from clear dark skies:
    TRANSPARENCY:
        MIN: 3 # average
        MAX: 5 # transparent
    SEEING:
        MIN: 3 # average
        MAX: 5 # excellent
    CLOUDS:
        MIN: 7 # 30pct covered
        MAX: 10 # CLEAR

########### EPHEMERIS SET UP ##########
ephem:
    # note that changing these will not update the housekeeping fields, that must be done manually
    min_target_separation:
        moon: 10.0
        mercury: 5
        venus: 5
        mars: 5
        jupiter: 5
        saturn: 5


########### CALIBRATION DEFAULTS ###########
cal_params:
    prog_params:
        # parameters for tagging the cals with a trackable 
        focus:
            progID: 4
            progName: 2024A015
            progPI: Lourie
        cals:
            progID: 4
            progName: 2023A014
            progPI: Lourie
    cal_log:
        dirname: 'data/cals'
        filename: 'cal_log'   
        linkdir: 'data'
        linkname: 'cal_log.lnk'    
    winter:
        dark:
            n_imgs: 5
            exptimes:
                #- 0.35
                #- 0.46
                #- 0.57
                #- 30.0
                - 60.0
                - 120.0
            filterID: 'dark'
            
        bias:
            n_imgs: 0
            filterID: 'dark'
        flats:
            min_sunalt: -9.0
            max_sunalt: -5.0
            n_imgs: 2
            filterIDs:
                - 'J'
                - 'Y'
                - 'Hs'
            exptime:
                min: 2.5
                max: 120.0
                J: 'model'
                Y: 'model'
                Hs: 'model'
            model:
                goal_counts: 30000
                dark_rate: 100
                Hs:
                    #a: 24.80760462
                    #n: -0.91458396
                    #scale: 1.0
                    a: 343.62927408
                    n: -2.19398583
                    scale: 1.0
                J:
                    a: 343.62927408
                    n: -2.19398583
                    scale: 0.5
                Y:
                    #a: 383.23066531
                    #n: -2.16061927
                    #scale: 1.0
                    a: 343.62927408
                    n: -2.19398583
                    scale: 1.5
        domeflats:
            target:
                az: 270 #90.0
                alt: 35 #75.0
                
            n_imgs: 10
            filterIDs:
                - 'J'
                - 'Y'
                - 'Hs'
            exptime:
                J: 
                    #- 1.0
                    #- 3.0
                    - 0.35
                Y: 
                    #- 1.6
                    #- 4.8
                    - 0.57
                Hs: 
                    #- 1.35
                    #- 4.0
                    - 0.46
                    
        triggers:
            midnight_darks:
                conds:
                    cond1:
                        type: 'time'
                        val: '0:00:0.1'
                        cond: '>'
                    cond2:
                        type: 'sun'
                        val: -20.0
                        cond: '<'
                repeat_on_restart: False
                nextmorning: True
                sundir: 0
                cmd: 'robo_do_darks --winter'
<<<<<<< HEAD
            #domeflats:
            #    conds:
            #        cond1:
            #            type: 'sun'
            #            val: 5.0
            #            cond: '<'
            #        # cond2:
            #        #     type: 'sun'
            #        #     val: -10.0
            #        #     cond: '>'
            #    repeat_on_restart: False
            #    nextmorning: False
            #    sundir: -1
            #    cmd: 'robo_do_calibration -df'
    spring:
        darks:
            n_imgs: 5
            exptimes:
                - 30.0
            filterID: 'J'
        triggers:
            darks:
                conds:
                    cond1:
                        type: 'time'
                        val: '0:00:0.1'
                        cond: '>'
                    cond2:
                        type: 'sun'
                        val: -20.0
                        cond: '<'
                repeat_on_restart: False
                nextmorning: True
                sundir: 0
                cmd: 'robo_do_darks --spring'
=======
            twilight_domeflat:
                conds:
                    cond1:
                        type: 'sun'
                        val: 5.0
                        cond: '<'
                    # cond2:
                    #     type: 'sun'
                    #     val: -10.0
                    #     cond: '>'
                repeat_on_restart: False
                nextmorning: False
                sundir: -1
                cmd: 'robo_do_calibration -df'
>>>>>>> 2b563c58
    summer:
        dark:
            n_imgs: 5
            exptimes:
                - 30
            filterID: 'r'
        bias:
            n_imgs: 5
            filterID: 'r'
        flats:
            min_sunalt: -7.0
            max_sunalt: -5.0
            n_imgs: 2
            filterIDs:
                - 'u'
                - 'g'
                - 'r'
                - 'i'
            exptime:
                min: 2.5
                max: 60.0
                u: model
                g: model
                r: model
                i: model
            model:
                goal_counts: 40000
                model: 0
                u:
                    a: 73.40
                    n: -1.23
                    scale: 1.6
                g:
                    a: 75.08
                    n: -1.23
                    scale: 0.5
                r:
                    a: 75.08
                    n: -1.23
                    scale: 1.0
                i:
                    a: 73.40
                    n: -1.23
                    scale: 1.6
                
########### FOCUSER LOOP PARAM ###########
focus_loop_param:
    max_focus_attempts: 3
    sweep_param:
        narrow:
            total_throw: 500
            nsteps: 6
        wide:
            total_throw: 800
            nsteps: 12
    #micron_interval: 100
    cameras:
        winter:
            filterID: 'J'
            nominal_focus: 11865
            sweep_param:
                total_throw: 500
                nsteps: 6
            focus_exptime: 30
        spring:
            filterID: 'J'
            nominal_focus: 19380
            sweep_param:
                total_throw: 250
                nsteps: 6
            focus_exptime: 30
        summer:
            filterID: 'r'
            nominal_focus: 19400
            sweep_param:
                total_throw: 500
                nsteps: 6
            focus_exptime: 30
    nominal_focus:
        spring: 19400
        summer: 19400
        winter: 11925
    focus_filters:
<<<<<<< HEAD
        spring:
            - 'J'
        winter:
            - 'J'
=======
>>>>>>> 2b563c58
        summer:
            - 'r'
        winter:
            #- 'Y'
            #- 'Hs'
            - 'J'

    targets:
        #targ0:
        #    target_type: object
        #    target: 'm39'
        targ1:
            target_type: altaz
            target: '79 10'
        targ2:
            target_type: altaz
            target: '75 280'
        targ3:
            target_type: altaz
            target: '75 290'
        targ4:
            target_type: altaz
            target: '75 300'
        targ5:
            target_type: altaz
            target: '40 304'
    focus_error_max: 50
    focus_log_path: 'data/focusing/focus_log.json'
    focus_graceperiod_hours: 6
    max_focus_attempts: 2
    #fine_micron_interval: 10
    #recent_path: '/home/winter/data/last_image.lnk'
    #file_type: '\*fits'
    
    #current_filter: 'rband'
    #save_dir: '/home/winter/data/images/focusing/'
    image_log_path: '/home/winter/data/plots_focuser/img_logs/'
    # nate added these below:
    results_log_parent_dir: 'data/focusing'
    results_log_dir: 'results'
    results_log_last_link: 'last_focus_results.lnk'
    results_plot_last_link: 'last_focus_plot.lnk'
    focus_model_params: 'focus_model_params.json'

<<<<<<< HEAD
########### FILTERS AND FILTER WHEELS ###########
filters:
    spring:
=======
filt_limits:
    uband:
        upper: 10300
        lower: 10000
    other2:
        upper: 11600
        lower: 8500
    rband:
        upper: 11150 
        lower: 9000
    other4:
        upper: 11150
        lower: 9000
    other5:
        upper: 10600
        lower: 9800
    other6:
        upper: 11150
        lower: 9800
>>>>>>> 2b563c58

filters:
    summer:
        r_chroma:
            name: "SDSS r' (Chroma)"
            nominal_focus: 9960
            active: False
            focus_exptime: 10
        u_chroma:
            name: "SDSS u' (Chroma)"
            nominal_focus: 9961
            active: False
            focus_exptime: 30
        empty:
             name: "empty"
             nominal_focus: 9961
             active: False
             focus_exptime: 30    
        u:
            name: "SDSS u'"
            nominal_focus: 9960
            active: True
            focus_exptime: 30
        g:
            name: "SDSS g'"
            nominal_focus: 9960
            active: True
            focus_exptime: 10
        r:
            name: "SDSS r'"
            nominal_focus: 9960
            active: True
            focus_exptime: 10
        i:
            name: "SDSS i'"
            nominal_focus: 9960
            active: True
            focus_exptime: 10
    winter:
        J:
            name: "MKO J-band (Asahi)"
            nominal_focus: 12000.0 #11687.0
            active: True
            focus_exptime: 30
        Y:  
            name: "MKO Y-band (Asahi)"
            nominal_focus: 10000
            active: True
            focus_exptime: 30
        Hs: 
            name: "MKO Hs-band (Asahi)"
            nominal_focus: 10000
            active: True
            focus_exptime: 30
        dark:
            name: "Dark Mirror"
            nominal_focus: 10000
            active: True
            focus_exptime: 30
        

filter_wheels:
<<<<<<< HEAD
    spring:
        positions:
            0: 'u' # FW Position 0
            1: 'g' # FW Position 1
            2: 'r' # FW Position 2
            3: 'i' # FW Position 3
            4: 'Y' # FW Position 4
            5: 'J' # FW Position 5
            6: 'EMPTY' # FW Position 6
    summer:
        positions:
            1: 'u' # FW Position 0
            2: 'g' # FW Position 1
            3: 'r' # FW Position 2
            4: 'i' # FW Position 3
            5: 'Y' # FW Position 4
            6: 'J' # FW Position 5
            7: 'EMPTY' # FW Position 6
=======
    summer:
        positions:
            1: 'u'
            2: 'g'
            3: 'empty'
            4: 'r'
            5: 'empty'
            6: 'i'
            7: 'empty'
>>>>>>> 2b563c58
    winter:
        positions:
            1: 'dark'
            2: 'J'
            3: 'Y'
            4: 'Hs'

########### POINTING MODEL PARAMETERS ###########
# Construct a grid of 3 x 6 = 18 Alt-Az points
# ranging from 20 to 80 degrees Altitude, and from
# 5 to 355 degrees Azimuth.
#points = create_point_list(3, 20, 80, 6, 5, 355)
pointing_model:
    grid_points:
        num_alt: 3
        min_alt: 20
        max_alt: 80
        num_az: 6
        min_az: 5
        max_az: 355
    # current default pointing model to use
    default_pointing_model_file: "pointing_model_winter_20250529_downselected.pxp"
    
    # filepath of pointlist to use by default in home directory
    #default_pointlist: 'data/pointing_model/25_point_denser_near_zenith_spaced_pointing_model_points.txt'
    default_pointlist: 'data/pointing_model/200_point_denser_near_zenith_spaced_pointing_model_points.txt'
    # path prefix is HOME
    ps3cli_path: ps3cli
    catalog_path: Kepler
    

########### GENERAL OBSERVING STRATEGY ###########
# x_pixel: x pixel position on requested board. This assumes the X pixel value
#     when an individual board image is opened in DS9.
# y_pixel: y pixel position on requested board. This assumes the Y pixel value
#     when an individual board image is opened in DS9.

# # dither table
# # base directory is wsp path
# dither_file: 'config/dither_list.conf'
# dither_defaults:
# # for each camera specifiy:
# # ditherNumber (number of dithers to do)
# # ditherStepSize (box width for random dither to be selected from)
#     camera:
#         summer:
#             ditherNumber: 5
#             ditherStepSize: 15
#         winter:
#             ditherNumber: 5
#             ditherStepSize: 15


observing_parameters:
    winter:
        #offset_pointings:
        #    - coords:
        #        dRA: 500
        #        dDec: 1000
        dithers: 
            ditherNumber: 8 #10 #5
            ditherMinStep_as: 75 #10
            ditherMaxStep_as: 90 #15
        best_position:
            board_id: 4
            addr: "pc"
            x_pixel: 1475 #570
            y_pixel: 550 #530
        base_position:
            board_id: 3 #0
            addr: "pb"
            x_pixel: 1965 #1864 #1788
            y_pixel: 500 #530 #533
        pixscale: 1.11
        x_pixels: 1984
        y_pixels: 1096
<<<<<<< HEAD
    
    spring:
        dithers:
            ditherNumber: 32
            ditherMinStep_as: 75
            ditherMaxStep_as: 90
        best_position:
            x_pixel: 0
            y_pixel: 0
        base_position:
            x_pixel: 0
            y_pixel: 0
=======
>>>>>>> 2b563c58
            
    summer:
        dithers:
            ditherNumber: 32
            ditherMinStep_as: 75
            ditherMaxStep_as: 90
        best_position:
            x_pixel: 0
            y_pixel: 0
        base_position:
            x_pixel: 0
            y_pixel: 0
            
        pixscale: 0.466
        

###############################################################################    
##################### ONLY HOUSEKEEPING DATA BELOW THIS!! #####################     
###############################################################################

########### HOUSEKEEPING STATE + DIRFILE SET UP ##########


# default value for housekeeping fields
default_value: -999

### Labjack Definitions ###
labjacks:
    LJ0:
        config: 'labjack0_config.yaml'
    LJ1:
        config: 'labjack1_config.yaml'

<<<<<<< HEAD
=======
# define fields.
# Note: each rate must have a corresponding "daq_rate" as given above
fields:
#general:

    count:
        ftype: raw
        label: 'count'
        units: None
        dtype: int64
        rate: slow
        var: 'index'
    timestamp:
        ftype: raw
        label: 'time'
        units: ctime
        dtype: float64
        rate: slow
        var: 'timestamp'
    timestamp_local:
        ftype: raw
        label: 'time'
        units: ctime
        dtype: float64
        rate: slow
        var: 'timestamp_local'
    testcount:
        ftype: raw
        label: 'count'
        units: None
        dtype: float64
        rate: 'hk'
        var: 'counter.state["count"]'
#power statues
    pdu1_1:
        ftype: raw
        label: 'State'
        units: None
        dtype: int64
        rate: 'hk'
        var: 'powerManager.state[1]["status"][0]'
    pdu1_2:
        ftype: raw
        label: 'State'
        units: None
        dtype: int64
        rate: 'hk'
        var: 'powerManager.state[1]["status"][1]'
    pdu1_3:
        ftype: raw
        label: 'State'
        units: None
        dtype: int64
        rate: 'hk'
        var: 'powerManager.state[1]["status"][2]'
    pdu1_4:
        ftype: raw
        label: 'State'
        units: None
        dtype: int64
        rate: 'hk'
        var: 'powerManager.state[1]["status"][3]'
    pdu1_5:
        ftype: raw
        label: 'State'
        units: None
        dtype: int64
        rate: 'hk'
        var: 'powerManager.state[1]["status"][4]'
    pdu1_6:
        ftype: raw
        label: 'State'
        units: None
        dtype: int64
        rate: 'hk'
        var: 'powerManager.state[1]["status"][5]'
    pdu1_7:
        ftype: raw
        label: 'State'
        units: None
        dtype: int64
        rate: 'hk'
        var: 'powerManager.state[1]["status"][6]'
    pdu1_8:
        ftype: raw
        label: 'State'
        units: None
        dtype: int64
        rate: 'hk'
        var: 'powerManager.state[1]["status"][7]'
    pdu2_1:
        ftype: raw
        label: 'State'
        units: None
        dtype: int64
        rate: 'hk'
        var: 'powerManager.state[2]["status"][0]'
    pdu2_2:
        ftype: raw
        label: 'State'
        units: None
        dtype: int64
        rate: 'hk'
        var: 'powerManager.state[2]["status"][1]'
    pdu2_3:
        ftype: raw
        label: 'State'
        units: None
        dtype: int64
        rate: 'hk'
        var: 'powerManager.state[2]["status"][2]'
    pdu2_4:
        ftype: raw
        label: 'State'
        units: None
        dtype: int64
        rate: 'hk'
        var: 'powerManager.state[2]["status"][3]'
    pdu2_5:
        ftype: raw
        label: 'State'
        units: None
        dtype: int64
        rate: 'hk'
        var: 'powerManager.state[2]["status"][4]'
    pdu2_6:
        ftype: raw
        label: 'State'
        units: None
        dtype: int64
        rate: 'hk'
        var: 'powerManager.state[2]["status"][5]'
    pdu2_7:
        ftype: raw
        label: 'State'
        units: None
        dtype: int64
        rate: 'hk'
        var: 'powerManager.state[2]["status"][6]'
    pdu2_8:
        ftype: raw
        label: 'State'
        units: None
        dtype: int64
        rate: 'hk'
        var: 'powerManager.state[2]["status"][7]'
    pdu3_1:
        ftype: raw
        label: 'State'
        units: None
        dtype: int64
        rate: 'hk'
        var: 'powerManager.state[3]["status"][0]'
    pdu3_2:
        ftype: raw
        label: 'State'
        units: None
        dtype: int64
        rate: 'hk'
        var: 'powerManager.state[3]["status"][1]'
# site
    site_latitude_degs:
        ftype: raw
        label: Latitude
        units: deg
        dtype: float64
        rate: fast
        var: ephem.lat_deg
    site_longitude_degs:
        ftype: raw
        label: Longitude
        units: deg
        dtype: float64
        rate: fast
        var: ephem.lon_deg
    site_height_meters:
        ftype: raw
        label: Height
        units: m
        dtype: float64
        rate: fast
        var: ephem.height_m
        
#ephemeris
    ephem_timestamp:
        ftype: raw
        label: 'time'
        units: ctime
        dtype: float64
        rate: slow
        var: 'ephem.state["timestamp"]'
    ephem_mjd:
        ftype: raw
        label: 'MJD'
        units: None
        dtype: float64
        rate: slow
        var: "ephem.state['mjd']"
    sun_alt:
        ftype: raw
        label: 'Alt'
        units: deg
        dtype: float64
        rate: slow
        var: "ephem.state['sunalt']"
    sun_rising:
        ftype: raw
        label: 'Status'
        units: None
        dtype: int64
        rate: hk
        var: "ephem.state['sun_rising']"
    moon_alt:
        ftype: raw
        label: 'Alt'
        units: deg
        dtype: float64
        rate: slow
        var: "ephem.state['moonalt']"
    moon_az:
        ftype: raw
        label: 'Az'
        units: deg
        dtype: float64
        rate: slow
        var: "ephem.state['moonaz']"
    ephem_dist_moon:
        ftype: raw
        label: 'Dist'
        units: deg
        dtype: float64
        rate: slow
        var: "ephem.state['ephem_dist_moon']"
    ephem_dist_mercury:
        ftype: raw
        label: 'Dist'
        units: deg
        dtype: float64
        rate: slow
        var: "ephem.state['ephem_dist_mercury']"
    ephem_dist_venus:
        ftype: raw
        label: 'Dist'
        units: deg
        dtype: float64
        rate: slow
        var: "ephem.state['ephem_dist_venus']"
    ephem_dist_mars:
        ftype: raw
        label: 'Dist'
        units: deg
        dtype: float64
        rate: slow
        var: "ephem.state['ephem_dist_mars']"
    ephem_dist_jupiter:
        ftype: raw
        label: 'Dist'
        units: deg
        dtype: float64
        rate: slow
        var: "ephem.state['ephem_dist_jupiter']"
    ephem_dist_saturn:
        ftype: raw
        label: 'Dist'
        units: deg
        dtype: float64
        rate: slow
        var: "ephem.state['ephem_dist_saturn']"
    ephem_in_view:
        ftype: raw
        label: 'State'
        units: deg
        dtype: int64
        rate: slow
        var: "ephem.state['ephem_in_view']"
    ephem_telemetry_connected:
        ftype: raw
        label: 'State'
        units: deg
        dtype: int64
        rate: slow
        var: "ephem.state['telemetry_connected']"
    
    
#schedule
    az_scheduled:
        ftype: raw
        label: 'Az'
        units: deg
        dtype: float64
        rate: slow
        var: "schedule.currentObs['azimuth']"
    alt_scheduled:
        ftype: raw
        label: 'Alt'
        units: deg
        dtype: float64
        rate: slow
        var: "schedule.currentObs['azimuth']"
    remaining_schedule_targets:
        ftype: raw
        label: 'Num'
        units: None
        dtype: int64
        rate: hk
        var: "schedule.remaining_observable_entries"
    
#telescope
    pwi4_version_field0:
        ftype: raw
        label: Version
        units: None
        dtype: float64
        rate: fast
        var: telescope.state["pwi4.version_field[0]"]
    pwi4_version_field1:
        ftype: raw
        label: Version
        units: None
        dtype: float64
        rate: fast
        var: telescope.state["pwi4.version_field[1]"]
    pwi4_version_field2:
        ftype: raw
        label: Version
        units: None
        dtype: float64
        rate: fast
        var: telescope.state["pwi4.version_field[2]"]
    pwi4_version_field3:
        ftype: raw
        label: Version
        units: None
        dtype: float64
        rate: fast
        var: telescope.state["pwi4.version_field[3]"]
    telescope_timestamp_utc:
        ftype: raw
        label: 'time'
        units: 's'
        dtype: float64
        rate: fast
        var: telescope.state["response.timestamp_utc"]
    mount_latitude_degs:
        ftype: raw
        label: Latitude
        units: deg
        dtype: float64
        rate: fast
        var: telescope.state["site.latitude_degs"]
    mount_longitude_degs:
        ftype: raw
        label: Longitude
        units: deg
        dtype: float64
        rate: fast
        var: telescope.state["site.longitude_degs"]
    mount_height_meters:
        ftype: raw
        label: Height
        units: m
        dtype: float64
        rate: fast
        var: telescope.state["site.height_meters"]
    mount_lmst_hours:
        ftype: raw
        label: LMST
        units: hours
        dtype: float64
        rate: fast
        var: telescope.state["site.lmst_hours"]
    mount_is_connected:
        ftype: raw
        label: 'MountConnected'
        units: None
        dtype: int64
        rate: fast
        var: telescope.state["mount.is_connected"]
    mount_geometry:
        ftype: raw
        label: Mode
        units: None
        dtype: int64
        rate: fast
        var: telescope.state["mount.geometry"]
    mount_timestamp_utc:
        ftype: raw
        label: 'time'
        units: 's'
        dtype: float64
        rate: fast
        var: telescope.state["mount.timestamp_utc"]
    mount_jd:
        ftype: raw
        label: 'JD'
        units: None
        dtype: float64
        rate: fast
        var: telescope.state["mount.julian_date"]
    mount_slew_time_constant:
        ftype: raw
        label: 'time'
        units: 's'
        dtype: float64
        rate: fast
        var: telescope.state["mount.slew_time_constant"]
    mount_ra_apparent_hours:
        ftype: raw
        label: RA
        units: hours
        dtype: float64
        rate: fast
        var: telescope.state["mount.ra_apparent_hours"]
    mount_dec_apparent_degs:
        ftype: raw
        label: DEC
        units: degs
        dtype: float64
        rate: fast
        var: 'telescope.state["mount.dec_apparent_degs"]'
    mount_ra_j2000_hours:
        ftype: raw
        label: RAJ2000
        units: 'hours'
        dtype: float64
        rate: fast
        var: telescope.state["mount.ra_j2000_hours"]
    mount_dec_j2000_deg:
        ftype: raw
        label: DECJ2000
        units: 'deg'
        dtype: float64
        rate: fast
        var: telescope.state["mount.dec_j2000_degs"]
    mount_target_ra_apparent_hours:
        ftype: raw
        label: RA
        units: 'hours'
        dtype: float64
        rate: fast
        var: telescope.state["mount.target_ra_apparent_hours"]
    mount_target_dec_apparent_deg:
        ftype: raw
        label: DEC
        units: 'deg'
        dtype: float64
        rate: fast
        var: telescope.state["mount.target_dec_apparent_degs"]
    mount_az_deg:
        ftype: raw
        label: 'Az'
        units: 'deg'
        dtype: float64
        rate: fast
        var: 'telescope.state["mount.azimuth_degs"]'
    mount_alt_deg:
        ftype: raw
        label: 'Alt'
        units: 'deg'
        dtype: float64
        rate: fast
        var: 'telescope.state["mount.altitude_degs"]'
    mount_is_slewing:
        ftype: raw
        label: 'Status'
        units: None
        dtype: int64
        rate: fast
        var: 'telescope.state["mount.is_slewing"]'
    mount_is_tracking:
        ftype: raw
        label: 'Status'
        units: None
        dtype: int64
        rate: fast
        var: telescope.state["mount.is_tracking"]
    mount_field_angle_here:
        ftype: raw
        label: 'Angle'
        units: 'deg'
        dtype: float64
        rate: fast
        var: telescope.state["mount.field_angle_here_degs"]
    mount_angle_at_target:
        ftype: raw
        label: 'Angle'
        units: 'deg'
        dtype: float64
        rate: fast
        var: telescope.state["mount.field_angle_at_target_degs"]
    mount_field_angle_rate_at_target:
        ftype: raw
        label: 'rate'
        units: 'dps'
        dtype: float64
        rate: fast
        var: telescope.state["mount.field_angle_rate_at_target_degs_per_sec"]
    mount_path_angle_at_target:
        ftype: raw
        label: 'Angle'
        units: 'deg'
        dtype: float64
        rate: fast
        var: telescope.state["mount.path_angle_at_target_degs"]
    mount_path_angle_rate_at_target:
        ftype: raw
        label: 'rate'
        units: 'dps'
        dtype: float64
        rate: fast
        var: telescope.state["mount.path_angle_rate_at_target_degs_per_sec"]
    mount_offsets_ra_arcsec_total:
        ftype: raw
        label: 'RA'
        units: 'arcsec'
        dtype: float64
        rate: hk
        var: telescope.state["mount.offsets.ra_arcsec.total"]
    mount_offsets_ra_arcsec_rate:
        ftype: raw
        label: 'RA'
        units: 'arcsecps'
        dtype: float64
        rate: hk
        var: telescope.state["mount.offsets.ra_arcsec.rate"]
    mount_offsets_dec_arcsec_total:
        ftype: raw
        label: 'Dec'
        units: 'arcsec'
        dtype: float64
        rate: hk
        var: telescope.state["mount.offsets.dec_arcsec.total"]
    mount_offsets_dec_arcsec_rate:
        ftype: raw
        label: 'RA'
        units: 'arcsecps'
        dtype: float64
        rate: hk
        var: telescope.state["mount.offsets.dec_arcsec.rate"]
    
    # axis0 = AZ
    mount_az_is_enabled:
        ftype: raw
        label: 'Status'
        units: None
        dtype: int64
        rate: fast
        var: 'telescope.state["mount.axis0.is_enabled"]'
    mount_az_rms_error:
        ftype: raw
        label: 'Angle'
        units: 'arcsec'
        dtype: float64
        rate: fast
        var: telescope.state["mount.axis0.rms_error_arcsec"]
    mount_az_dist_to_target:
        ftype: raw
        label: 'Angle'
        units: 'arcsec'
        dtype: float64
        rate: fast
        var: "telescope.state['mount.axis0.dist_to_target_arcsec']"
    mount_az_servo_error:
        ftype: raw
        label: 'Angle'
        units: 'arcsec'
        dtype: float64
        rate: fast
        var: telescope.state["mount.axis0.servo_error_arcsec"]
    mount_az_position:
        ftype: raw
        label: 'Angle'
        units: 'deg'
        dtype: float64
        rate: fast
        var: telescope.state["mount.axis0.position_degs"]
    mount_az_position_timestamp:
        ftype: raw
        label: 'time'
        units: 's'
        dtype: float64
        rate: fast
        var: telescope.state["mount.axis0.position_timestamp"]
    # axis1 = alt
    mount_alt_is_enabled:
        ftype: raw
        label: 'Status'
        units: None
        dtype: int64
        rate: fast
        var: 'telescope.state["mount.axis1.is_enabled"]'
    mount_alt_rms_error:
        ftype: raw
        label: 'Angle'
        units: 'arcsec'
        dtype: float64
        rate: fast
        var: telescope.state["mount.axis1.rms_error_arcsec"]
    mount_alt_dist_to_target:
        ftype: raw
        label: 'Angle'
        units: 'deg'
        dtype: float64
        rate: fast
        var: 'telescope.state["mount.axis1.dist_to_target_arcsec"]'
    mount_alt_servo_error:
        ftype: raw
        label: 'Angle'
        units: 'arcsec'
        dtype: float64
        rate: fast
        var: telescope.state["mount.axis1.servo_error_arcsec"]
    mount_alt_position:
        ftype: raw
        label: 'Angle'
        units: 'deg'
        dtype: float64
        rate: fast
        var: telescope.state["mount.axis1.position_degs"]
    mount_alt_position_timestamp:
        ftype: raw
        label: 'time'
        units: 's'
        dtype: float64
        rate: fast
        var: telescope.state["mount.axis1.position_timestamp"]
    # Telescope Sky Model Information
    mount_model_num_points_total:
        ftype: raw
        label: 'number'
        units: None
        dtype: int64
        rate: fast
        var: telescope.state["mount.model.num_points_total"]
    mount_model_num_points_enabled:
        ftype: raw
        label: 'number'
        units: None
        dtype: int64
        rate: fast
        var: telescope.state["mount.model.num_points_enabled"]
    mount_model_rms_error:
        ftype: raw
        label: 'Angle'
        units: 'arcsec'
        dtype: float64
        rate: fast
        var: telescope.state["mount.model.rms_error_arcsec"]
    # mirror cover
    Mirror_Cover_State:
        ftype: raw
        label: 'status'
        units: None
        dtype: int64
        rate: slow
        var: 'mirror_cover.state["mirror_cover_state"]'
    Mirror_Cover_State_timestamp:
        ftype: raw
        label: 'time'
        units: ctime
        dtype: float64
        rate: slow
        var: 'mirror_cover.state["mirror_cover_state_last_timestamp"]'
    Mirror_Cover_Connected:
        ftype: raw
        label: 'status'
        units: None
        dtype: int64
        rate: slow
        var: 'mirror_cover.state["mirror_cover_connected"]'
    Mirror_Cover_Connected_timestamp:
        ftype: raw
        label: 'time'
        units: ctime
        dtype: float64
        rate: slow
        var: 'mirror_cover.state["mirror_cover_connected_last_timestamp"]'

    # focuser
    focuser_is_connected:
        ftype: raw
        label: 'Status'
        units: None
        dtype: int64
        rate: fast
        var: telescope.state["focuser.is_connected"]
    focuser_is_enabled:
        ftype: raw
        label: 'Status'
        units: None
        dtype: int64
        rate: fast
        var: telescope.state["focuser.is_enabled"]
    focuser_position:
        ftype: raw
        label: 'Position'
        units: 'steps'
        dtype: float64
        rate: fast
        var: telescope.state["focuser.position"]
    focuser_is_moving:
        ftype: raw
        label: 'Status'
        units: None
        dtype: int64
        rate: fast
        var: telescope.state["focuser.is_moving"]
    rotator_is_connected:
        ftype: raw
        label: 'Status'
        units: None
        dtype: int64
        rate: fast
        var: telescope.state["rotator.is_connected"]
    rotator_is_enabled:
        ftype: raw
        label: 'Status'
        units: None
        dtype: int64
        rate: fast
        var: telescope.state["rotator.is_enabled"]
    rotator_wrap_check_enabled:
        ftype: raw
        label: 'Status'
        units: None
        dtype: int64
        rate: fast
        var: telescope.state["rotator_wrap_check_enabled"]
    rotator_wrap_status:
        ftype: raw
        label: 'Status'
        units: None
        dtype: int64
        rate: fast
        var: telescope.state["wrap_status"]
    rotator_mech_position:
        ftype: raw
        label: 'Position'
        units: 'deg'
        dtype: float64
        rate: fast
        var: telescope.state["rotator.mech_position_degs"]
    rotator_field_angle:
        ftype: raw
        label: 'Angle'
        units: 'deg'
        dtype: float64
        rate: fast
        var: telescope.state["rotator.field_angle_degs"]
    rotator_is_moving:
        ftype: raw
        label: 'Status'
        units: None
        dtype: int64
        rate: fast
        var: telescope.state["rotator.is_moving"]
    rotator_is_slewing:
        ftype: raw
        label: 'Status'
        units: None
        dtype: int64
        rate: fast
        var: telescope.state["rotator.is_slewing"]
    telescope_m3_port:
        ftype: raw
        label: 'Port'
        units: None
        dtype: int64
        rate: fast
        var: telescope.state["m3.port"]
    telescope_autofocus_is_running:
        ftype: raw
        label: 'Status'
        units: None
        dtype: int64
        rate: fast
        var: telescope.state["autofocus.is_running"]
    telescope_autofocus_success:
        ftype: raw
        label: 'Status'
        units: None
        dtype: int64
        rate: fast
        var: telescope.state["autofocus.success"]
    telescope_autofocus_best_position:
        ftype: raw
        label: 'Position'
        units: 'steps'
        dtype: float64
        rate: fast
        var: telescope.state["autofocus.best_position"]
    telescope_autofocus_tolerance:
        ftype: raw
        label: 'Position'
        units: 'steps'
        dtype: float64
        rate: fast
        var: telescope.state["autofocus.tolerance"]
    # telescope temperatures
    telescope_temp_m1:
        ftype: raw
        label: 'T'
        units: 'C'
        dtype: float64
        rate: fast
        var: telescope.state["temperature.primary"]
    telescope_temp_m2:
        ftype: raw
        label: 'T'
        units: 'C'
        dtype: float64
        rate: fast
        var: telescope.state["temperature.secondary"]
    telescope_temp_m3:
        ftype: raw
        label: 'T'
        units: 'C'
        dtype: float64
        rate: fast
        var: telescope.state["temperature.m3"]
    telescope_temp_ambient:
        ftype: raw
        label: 'T'
        units: 'C'
        dtype: float64
        rate: fast
        var: telescope.state["temperature.ambient"]
#weather:
    #CDS (Clear Dark Skies)
    cds_cloud_index:
        ftype: raw
        label: 'CloudIndex'
        units: None
        dtype: float64
        rate: slow
        sys: weather
        var: 'weather.CDSCLOUD'
    cds_trans_index:
        ftype: raw
        label: TransIndex
        units: None
        dtype: float64
        rate: slow
        sys: weather
        var: 'weather.CDSTRANS'
    cds_seeing_index:
        ftype: raw
        label: SeeingIndex
        units: None
        dtype: float64
        rate: slow
        sys: weather
        var: 'weather.CDSSEEING'
    cds_wind_index:
        ftype: raw
        label: WindIndex
        units: None
        dtype: float64
        rate: slow
        sys: weather
        var: 'weather.CDSWINDI'
    ws_cds_max:
        ftype: raw
        label: Speed
        units: mph
        dtype: float64
        rate: slow
        sys: weather
        var: 'weather.CDSWINDMAX'
    ws_cds_min:
        ftype: raw
        label: Speed
        units: mph
        dtype: float64
        rate: slow
        sys: weather
        var: 'weather.CDSWINDMIN'
    cds_rh_index:
        ftype: raw
        label: RHIndex
        units: None
        dtype: float64
        rate: slow
        sys: weather
        var: 'weather.CDSRHI'
    rh_cds_min:
        ftype: raw
        label: RH
        units: pct
        dtype: float64
        rate: slow
        sys: weather
        var: 'weather.CDSRHMIN'
    rh_cds_max:
        ftype: raw
        label: RH
        units: pct
        dtype: float64
        rate: slow
        sys: weather
        var: 'weather.CDSRHMAX'
    rh_cds_min:
        ftype: raw
        label: RH
        units: pct
        dtype: float64
        rate: slow
        sys: weather
        var: 'weather.CDSRHMAX'
    cds_temp_index:
        ftype: raw
        label: TempIndex
        units: None
        dtype: float64
        rate: slow
        sys: weather
        var: 'weather.CDSTEMPI'
    T_cds_min:
        ftype: raw
        label: T
        units: C
        dtype: float64
        rate: slow
        sys: weather
        var: 'weather.CDSTEMPMIN'
    T_cds_max:
        ftype: raw
        label: T
        units: C
        dtype: float64
        rate: slow
        sys: weather
        var: 'weather.CDSTEMPMAX'
    cloud_min:
        ftype: raw
        label: 'Clouds-Min'
        units: None
        dtype: float64
        rate: slow
        var: 'weather.CLOUD_MIN'
    cloud_max:
        ftype: raw
        label: 'Clouds-Max'
        units: None
        dtype: float64
        rate: slow
        var: 'weather.CLOUD_MAX'
    # Palomar Command Server: PCS
    dome_is_connected:
        ftype: raw
        label: 'status'
        units: None
        dtype: int64
        rate: slow
        var: 'dome.state["is_connected"]'
    dome_reconnect_remaining_time:
        ftype: raw
        label: 'status'
        units: None
        dtype: int64
        rate: slow
        var: 'dome.state["reconnect_remaining_time"]'
    dome_reconnect_timeout:
        ftype: raw
        label: 'status'
        units: None
        dtype: int64
        rate: slow
        var: 'dome.state["reconnect_timeout"]'
    dome_last_command_reply:
        ftype: raw
        label: 'status'
        units: None
        dtype: int64
        rate: slow
        var: 'dome.state["last_command_reply"]'
    dome_query_time:
        ftype: raw
        label: 'time'
        units: 's'
        dtype: float64
        rate: 'hk'
        var: 'dome.state["query_timestamp"]'
    dome_timestamp:
        ftype: raw
        label: 'time'
        units: 's'
        dtype: float64
        rate: slow
        var: 'dome.state["timestamp"]'
    dome_telescope_power:
        ftype: raw
        label: 'status'
        units: None
        dtype: int64
        rate: slow
        var: 'dome.state["Telescope_Power"]'
    dome_az_deg:
        ftype: raw
        label: 'Az'
        units: 'deg'
        dtype: float64
        rate: slow
        var: 'dome.state["Dome_Azimuth"]'
    dome_status:
        ftype: raw
        label: 'status'
        units: None
        dtype: int64
        rate: slow
        var: 'dome.state["Dome_Status_Num"]'
    dome_home_status:
        ftype: raw
        label: 'status'
        units: None
        dtype: int64
        rate: slow
        var: 'dome.state["Home_Status_Num"]'
    dome_shutter_status:
        ftype: raw
        label: 'status'
        units: None
        dtype: int64
        rate: slow
        var: 'dome.state["Shutter_Status_Num"]'
    dome_control_status:
        ftype: raw
        label: 'status'
        units: None
        dtype: int64
        rate: slow
        var: 'dome.state["Control_Status_Num"]'
    dome_close_status:
        ftype: raw
        label: 'status'
        units: None
        dtype: int64
        rate: slow
        var: 'dome.state["Close_Status_Num"]'
    dome_weather_status:
        ftype: raw
        label: 'status'
        units: None
        dtype: int64
        rate: slow
        var: 'dome.state["Weather_Status_Num"]'
    dome_sunlight_status:
        ftype: raw
        label: 'status'
        units: None
        dtype: int64
        rate: slow
        var: 'dome.state["Sunlight_Status_Num"]'
    dome_wetness_status:
        ftype: raw
        label: 'status'
        units: None
        dtype: int64
        rate: slow
        var: 'dome.state["Wetness_Status_Num"]'
    dome_dt_since_last_ok_to_open:
        ftype: raw
        label: 'Time'
        units: 's'
        dtype: float64
        rate: hk
        var: 'dome.state["dt_since_last_ok_to_open"]'
    dome_ok_to_open:
        ftype: raw
        label: 'Status'
        units: None
        dtype: int64
        rate: hk
        var: 'dome.state["ok_to_open"]'
    # things from dome_local
    dome_tracking_status:
        ftype: raw
        label: 'status'
        units: None
        dtype: int64
        rate: 'hk'
        var: 'dome.state["tracking"]'
    dome_az_goal:
        ftype: raw
        label: 'Az'
        units: 'deg'
        dtype: float64
        rate: slow
        var: 'dome.state["az_goal"]'
    dome_az_error:
        ftype: raw
        label: 'Az'
        units: 'deg'
        dtype: float64
        rate: slow
        var: 'dome.state["az_error"]'
    
    # Weather info from dome
    Tdp_outside_threshold_pcs:
        ftype: raw
        label: 'DewPoint'
        units: 'C'
        dtype: float64
        rate: slow
        var: 'dome.state["Outside_Dewpoint_Threshold"]'
    windspeed_average_threshold_pcs:
        ftype: raw
        label: 'speed'
        units: 'mps'
        dtype: float64
        rate: slow
        var: 'dome.state["Average_Wind_Speed_Threshold"]'
    T_outside_pcs:
        ftype: raw
        label: 'T'
        units: 'C'
        dtype: float64
        rate: slow
        var: 'dome.state["Outside_Temp"]'
    rh_outside_pcs:
        ftype: raw
        label: 'RH'
        units: 'pct'
        dtype: float64
        rate: slow
        var: 'dome.state["Outside_RH"]'
    Tdp_outside_pcs:
        ftype: raw
        label: 'T'
        units: 'C'
        dtype: float64
        rate: slow
        var: 'dome.state["Outside_Dewpoint"]'
    pressure_pcs:
        ftype: raw
        label: 'speed'
        units: 'mps'
        dtype: float64
        rate: slow
        var: 'dome.state["Pressure"]'
    wind_direction_pcs:
        ftype: raw
        label: 'direction'
        units: 'deg'
        dtype: float64
        rate: slow
        var: 'dome.state["Wind_Direction"]'
    windspeed_average_pcs:
        ftype: raw
        label: 'speed'
        units: 'mps'
        dtype: float64
        rate: slow
        var: 'dome.state["Average_Wind_Speed"]'
    time_remaining_hold_pcs:
        ftype: raw
        label: 'time'
        units: 's'
        dtype: float64
        rate: slow
        var: 'dome.state["Weather_Hold_time"]'
    
    # Dome Faults
    Dome_Fault_Dome_Drive_Comm:
        ftype: raw
        label: 'status'
        units: None
        dtype: int64
        rate: slow
        var: 'dome.state["Fault_Dome_Drive_Comm"]'
    Dome_Fault_PLC_Comm:
        ftype: raw
        label: 'status'
        units: None
        dtype: int64
        rate: slow
        var: 'dome.state["Fault_PLC_Comm"]'
    Dome_Fault_Weather_Comm:
        ftype: raw
        label: 'status'
        units: None
        dtype: int64
        rate: slow
        var: 'dome.state["Fault_Weather_Comm"]'
    Dome_Fault_Fire_Alarm:
        ftype: raw
        label: 'status'
        units: None
        dtype: int64
        rate: slow
        var: 'dome.state["Fault_Fire_Alarm"]'
    Dome_Fault_Door_Open:
        ftype: raw
        label: 'status'
        units: None
        dtype: int64
        rate: slow
        var: 'dome.state["Fault_Door_Open"]'
    Dome_Fault_ESTOP:
        ftype: raw
        label: 'status'
        units: None
        dtype: int64
        rate: slow
        var: 'dome.state["Fault_ESTOP"]'
    Dome_Fault_Over_Temp:
        ftype: raw
        label: 'status'
        units: None
        dtype: int64
        rate: slow
        var: 'dome.state["Fault_Over_Temp"]'
    Dome_Fault_Drive_Internal_Voltage:
        ftype: raw
        label: 'status'
        units: None
        dtype: int64
        rate: slow
        var: 'dome.state["Fault_Drive_Internal_Voltage"]'
    Dome_Fault_Drive_Over_Voltage:
        ftype: raw
        label: 'status'
        units: None
        dtype: int64
        rate: slow
        var: 'dome.state["Fault_Drive_Over_Voltage"]'
    Dome_Fault_Drive_Over_Current:
        ftype: raw
        label: 'status'
        units: None
        dtype: int64
        rate: slow
        var: 'dome.state["Fault_Drive_Over_Current"]'
    Dome_Fault_Drive_Motor_Open_Winding:
        ftype: raw
        label: 'status'
        units: None
        dtype: int64
        rate: slow
        var: 'dome.state["Fault_Drive_Motor_Open_Winding"]'
    Dome_Fault_Drive_Bad_Encoder:
        ftype: raw
        label: 'status'
        units: None
        dtype: int64
        rate: slow
        var: 'dome.state["Fault_Drive_Bad_Encoder"]'
        
    # Palomar telemetry server: P48
    p48_is_online:
        ftype: raw
        label: 'status'
        units: None
        dtype: int64
        rate: slow
        var: 'weather.P48_Online'
    time_utc_p48:
        ftype: raw
        label: 'time'
        units: 's'
        dtype: float64
        rate: slow
        var: weather.P48_UTC_timestamp
    ws_avg_threshold_p48:
        ftype: raw
        label: 'windspeed'
        units: 'mps'
        dtype: float64
        rate: slow
        var: weather.P48_Windspeed_Avg_Threshold
    ws_gust_threshold_p48:
        ftype: raw
        label: 'windspeed'
        units: 'mps'
        dtype: float64
        rate: slow
        var: weather.P48_Gust_Speed_Threshold
    time_alarm_p48:
        ftype: raw
        label: 'time'
        units: 's'
        dtype: float64
        rate: slow
        var: weather.P48_Alarm_Hold_Time
    time_remaining_hold_p48:
        ftype: raw
        label: 'time'
        units: 's'
        dtype: float64
        rate: slow
        var: weather.P48_Remaining_Hold_Time
    rh_threshold_outside_p48:
        ftype: raw
        label: 'RH'
        units: 'pct'
        dtype: float64
        rate: slow
        var: weather.P48_Remaining_Hold_Time
    rh_threshold_inside_p48:
        ftype: raw
        label: 'RH'
        units: 'pct'
        dtype: float64
        rate: slow
        var: weather.P48_Inside_DewPt_Threshold
    wind_dir_current_p48:
        ftype: raw
        label: 'angle'
        units: 'degrees'
        dtype: float64
        rate: slow
        var: weather.P48_Wind_Dir_Current
    ws_current_p48:
        ftype: raw
        label: 'speed'
        units: 'm/s'
        dtype: float64
        rate: slow
        var: weather.P48_Windspeed_Current
    ws_avg_p48:
        ftype: raw
        label: 'speed'
        units: 'mps'
        dtype: float64
        rate: slow
        var: weather.P48_Windspeed_Average
    T_outside_air_p48:
        ftype: raw
        label: 'T'
        units: 'C'
        dtype: float64
        rate: slow
        var: weather.P48_Outside_Air_Temp
    rh_outside_p48:
        ftype: raw
        label: 'RH'
        units: 'pct'
        dtype: float64
        rate: slow
        var: weather.P48_Outside_Rel_Hum
    Tdp_outside_p48:
        ftype: raw
        label: 'DewPoint'
        units: 'C'
        dtype: float64
        rate: slow
        var: weather.P48_Outside_DewPt
    T_inside_air_p48:
        ftype: raw
        label: 'T'
        units: 'C'
        dtype: float64
        rate: slow
        var: weather.P48_Inside_Air_Temp
    rh_inside_p48:
        ftype: raw
        label: 'RH'
        units: 'pct'
        dtype: float64
        rate: slow
        var: weather.P48_Inside_Rel_Hum
    Tdp_inside_p48:
        ftype: raw
        label: 'T'
        units: 'C'
        dtype: float64
        rate: slow
        var: weather.P48_Inside_DewPt
    wetness_p48:
        ftype: raw
        label: 'wetness'
        units: None
        dtype: int64
        rate: slow
        var: weather.P48_Wetness_Num
    status_p48:
        ftype: raw
        label: 'ready'
        units: None
        dtype: int64
        rate: slow
        var: weather.P48_Weather_Status_Num
    ### ROBOTIC DECISION MAKING STUFF ###
    ok_to_observe:
        ftype: raw
        label: 'Status'
        units: None
        dtype: int64
        rate: slow
        var: 'robostate["ok_to_observe"]'
    robo_target_alt:
        ftype: raw
        label: 'Alt'
        units: 'Deg'
        dtype: float64
        rate: slow
        var: robostate["target_alt"]
    robo_target_az:
        ftype: raw
        label: 'Az'
        units: 'Deg'
        dtype: float64
        rate: slow
        var: robostate["target_az"]
    robo_target_ra_j2000_hours:
        ftype: raw
        label: 'RA'
        units: 'Hours'
        dtype: float64
        rate: slow
        #var: robostate["target_ra_j2000_hours"]
        var: robostate["j2000_ra_scheduled_hours"]
    robo_target_ra_j2000_deg:
        ftype: raw
        label: 'RA'
        units: 'Hours'
        dtype: float64
        rate: slow
        #var: robostate["target_ra_j2000_hours"]
        var: robostate["j2000_ra_scheduled_deg"]
    robo_target_dec_j2000_deg:
        ftype: raw
        label: 'DEC'
        units: 'Deg'
        dtype: float64
        rate: slow
        #var: robostate["target_dec_j2000_deg"]
        var: robostate["j2000_dec_scheduled_deg"]
    robo_pointing_ra_j2000_hours:
        ftype: raw
        label: 'RA'
        units: 'Hours'
        dtype: float64
        rate: slow
        #var: robostate["pointing_ra_j2000_hours"] # this isn't the dithered pointing
        var: robostate["target_ra_j2000_hours"] 
    robo_pointing_dec_j2000_deg:
        ftype: raw
        label: 'DEC'
        units: 'Deg'
        dtype: float64
        rate: slow
        #var: robostate["pointing_dec_j2000_deg"] # this isn't the dithered pointing
        var: robostate["target_dec_j2000_deg"]
    robo_obsHistID:
        ftype: raw
        label: 'ID'
        units: None
        dtype: int64
        rate: slow
        var: robostate["obsHistID"]
    robo_fieldID:
        ftype: raw
        label: 'ID'
        units: None
        dtype: int64
        rate: slow
        var: robostate["fieldID"]
    robo_programID:
        ftype: raw
        label: 'ID'
        units: None
        dtype: int64
        rate: slow
        var: robostate["programID"]
    robo_observatory_ready:
        ftype: raw
        label: 'Status'
        units: None
        dtype: int64
        rate: hk
        var: robostate["observatory_ready"]    
    robo_observatory_stowed:
        ftype: raw
        label: 'Status'
        units: None
        dtype: int64
        rate: hk
        var: robostate["observatory_stowed"]  
    robo_targetPriority:
        ftype: raw
        label: 'Value'
        units: None
        dtype: float64
        rate: hk
        var: robostate["targetPriority"]
    robo_maxAirmass:
        ftype: raw
        label: 'X'
        units: None
        dtype: float64
        rate: hk
        var: robostate["maxAirmass"]
    robo_validStart:
        ftype: raw
        label: 'MJD'
        units: None
        dtype: float64
        rate: hk
        var: robostate["validStart"]
    robo_validStop:
        ftype: raw
        label: 'MJD'
        units: None
        dtype: float64
        rate: hk
        var: robostate["validStop"]
    robo_dithnum:
        ftype: raw
        label: 'Value'
        units: None
        dtype: int64
        rate: hk
        var: robostate["dithnum"]
    robo_num_dithers:
        ftype: raw
        label: 'Value'
        units: None
        dtype: int64
        rate: hk
        var: robostate["num_dithers"]
    robo_ditherStepSize:
        ftype: raw
        label: 'Angle'
        units: 'as'
        dtype: float64
        rate: hk
        var: robostate["ditherStepSize"]
    robo_visitExpTime:
        ftype: raw
        label: 'Time'
        units: 's'
        dtype: float64
        rate: hk
        var: robostate["visitExpTime"]
    ### LABJACK STUFF###
    Flow_LJ0_1:
        ftype: raw
        label: 'Flow'
        units: 'lpm'
        dtype: float64
        rate: hk
        var: labjacks.state['LJ0_Flow1']
    Flow_LJ0_2:
        ftype: raw
        label: 'Flow'
        units: 'lpm'
        dtype: float64
        rate: hk
        var: labjacks.state['LJ0_Flow2']
    Flow_LJ0_3: # Port C
        ftype: raw
        label: 'Flow'
        units: 'lpm'
        dtype: float64
        rate: hk
        var: labjacks.state['LJ0_Flow3']
    Flow_LJ0_4:
        ftype: raw
        label: 'Flow'
        units: 'lpm'
        dtype: float64
        rate: hk
        var: labjacks.state['LJ0_Flow4']
    Flow_LJ0_5:
        ftype: raw
        label: 'Flow'
        units: 'lpm'
        dtype: float64
        rate: hk
        var: labjacks.state['LJ0_Flow5']
    Flow_LJ0_6:
        ftype: raw
        label: 'Flow'
        units: 'lpm'
        dtype: float64
        rate: hk
        var: labjacks.state['LJ0_Flow6']
    #T_LJ0_AIN0:
    T_misc_powerbox:
        ftype: raw
        label: 'T'
        units: 'C'
        dtype: float64
        rate: slow
        var: labjacks.state['TEMP_LJ0_AIN0']
    #T_LJ0_AIN1:
    T_powerbox_star:
        ftype: raw
        label: 'T'
        units: 'C'
        dtype: float64
        rate: slow
        var: labjacks.state['TEMP_LJ0_AIN1']
    T_powerbox_port:
    #T_LJ0_AIN2:
        ftype: raw
        label: 'T'
        units: 'C'
        dtype: float64
        rate: slow
        var: labjacks.state['TEMP_LJ0_AIN2']
    T_ob_star:
    #T_LJ0_AIN3:
        ftype: raw
        label: 'T'
        units: 'C'
        dtype: float64
        rate: slow
        var: labjacks.state['TEMP_LJ0_AIN3']
    T_ob_center:
    #T_LJ0_AIN4:
        ftype: raw
        label: 'T'
        units: 'C'
        dtype: float64
        rate: slow
        var: labjacks.state['TEMP_LJ0_AIN4']
    T_hx_sc:
    #T_LJ0_AIN5:
        ftype: raw
        label: 'T'
        units: 'C'
        dtype: float64
        rate: slow
        var: labjacks.state['TEMP_LJ0_AIN5']
    T_heatsink_sc:
    #T_LJ0_AIN6:
        ftype: raw
        label: 'T'
        units: 'C'
        dtype: float64
        rate: slow
        var: labjacks.state['TEMP_LJ0_AIN6']
    T_heatsink_sb:
    #T_LJ0_AIN7:
        ftype: raw
        label: 'T'
        units: 'C'
        dtype: float64
        rate: slow
        var: labjacks.state['TEMP_LJ0_AIN7']
    T_heatsink_sa:
    #T_LJ0_AIN8:
        ftype: raw
        label: 'T'
        units: 'C'
        dtype: float64
        rate: slow
        var: labjacks.state['TEMP_LJ0_AIN8']
    T_fpga_sb:
    #T_LJ0_AIN9:
        ftype: raw
        label: 'T'
        units: 'C'
        dtype: float64
        rate: slow
        var: labjacks.state['TEMP_LJ0_AIN9']
    T_ob_port:
    #T_LJ0_AIN10:
        ftype: raw
        label: 'T'
        units: 'C'
        dtype: float64
        rate: slow
        var: labjacks.state['TEMP_LJ0_AIN10']
    T_heatsink_pc:
    #T_LJ0_AIN11:
        ftype: raw
        label: 'T'
        units: 'C'
        dtype: float64
        rate: slow
        var: labjacks.state['TEMP_LJ0_AIN11']
    T_heatsink_pb:
    #T_LJ0_AIN12:
        ftype: raw
        label: 'T'
        units: 'C'
        dtype: float64
        rate: slow
        var: labjacks.state['TEMP_LJ0_AIN12']
    T_heatsink_pa:
    #T_LJ0_AIN13:
        ftype: raw
        label: 'T'
        units: 'C'
        dtype: float64
        rate: slow
        var: labjacks.state['TEMP_LJ0_AIN13']
    T_LJ0_internal:
    #T_LJ0_AIN14:
        ftype: raw
        label: 'T'
        units: 'C'
        dtype: float64
        rate: slow
        var: labjacks.state['TEMP_LJ0_AIN14']
    
    # V_LJ0_AIN1:
    #     ftype: raw
    #     label: 'Voltage'
    #     units: 'V'
    #     dtype: float64
    #     rate: slow
    #     var: labjacks.labjacks['lj0'].state['AIN1']
    # V_LJ0_AIN2:
    #     ftype: raw
    #     label: 'Voltage'
    #     units: 'V'
    #     dtype: float64
    #     rate: slow
    #     var: labjacks.labjacks['lj0'].state['AIN2']
    # V_LJ0_AIN3:
    #     ftype: raw
    #     label: 'Voltage'
    #     units: 'V'
    #     dtype: float64
    #     rate: slow
    #     var: labjacks.labjacks['lj0'].state['AIN3']
    # V_LJ0_AIN4:
    #     ftype: raw
    #     label: 'Voltage'
    #     units: 'V'
    #     dtype: float64
    #     rate: slow
    #     var: labjacks.labjacks['lj0'].state['AIN4']
    # V_LJ0_AIN5:
    #     ftype: raw
    #     label: 'Voltage'
    #     units: 'V'
    #     dtype: float64
    #     rate: slow
    #     var: labjacks.labjacks['lj0'].state['AIN5']
    # V_LJ0_AIN6:
    #     ftype: raw
    #     label: 'Voltage'
    #     units: 'V'
    #     dtype: float64
    #     rate: slow
    #     var: labjacks.labjacks['lj0'].state['AIN6']
    # V_LJ0_AIN7:
    #     ftype: raw
    #     label: 'Voltage'
    #     units: 'V'
    #     dtype: float64
    #     rate: slow
    #     var: labjacks.labjacks['lj0'].state['AIN7']
    # V_LJ0_AIN8:
    #     ftype: raw
    #     label: 'Voltage'
    #     units: 'V'
    #     dtype: float64
    #     rate: slow
    #     var: labjacks.labjacks['lj0'].state['AIN8']
    # V_LJ0_AIN9:
    #     ftype: raw
    #     label: 'Voltage'
    #     units: 'V'
    #     dtype: float64
    #     rate: slow
    #     var: labjacks.labjacks['lj0'].state['AIN9']
    # V_LJ0_AIN10:
    #     ftype: raw
    #     label: 'Voltage'
    #     units: 'V'
    #     dtype: float64
    #     rate: slow
    #     var: labjacks.labjacks['lj0'].state['AIN10']
    # V_LJ0_AIN11:
    #     ftype: raw
    #     label: 'Voltage'
    #     units: 'V'
    #     dtype: float64
    #     rate: slow
    #     var: labjacks.labjacks['lj0'].state['AIN11']
    # V_LJ0_AIN12:
    #     ftype: raw
    #     label: 'Voltage'
    #     units: 'V'
    #     dtype: float64
    #     rate: slow
    #     var: labjacks.labjacks['lj0'].state['AIN12']
    # V_LJ0_AIN13:
    #     ftype: raw
    #     label: 'Voltage'
    #     units: 'V'
    #     dtype: float64
    #     rate: slow
    #     var: labjacks.labjacks['lj0'].state['AIN13']
    # V_LJ0_AIN14:
    #     ftype: raw
    #     label: 'Voltage'
    #     units: 'V'
    #     dtype: float64
    #     rate: slow
    #     var: labjacks.labjacks['lj0'].state['AIN14']
    # LJ0_FIO0:
    #     ftype: raw
    #     label: 'State'
    #     units: '-'
    #     dtype: float64
    #     rate: slow
    #     var: labjacks.labjacks['lj0'].state['FIO0']
    # LJ0_FIO1:
    #     ftype: raw
    #     label: 'State'
    #     units: '-'
    #     dtype: float64
    #     rate: slow
    #     var: labjacks.labjacks['lj0'].state['FIO1']
    # LJ0_FIO2:
    #     ftype: raw
    #     label: 'State'
    #     units: '-'
    #     dtype: float64
    #     rate: slow
    #     var: labjacks.labjacks['lj0'].state['FIO2']
    # LJ0_FIO3:
    #     ftype: raw
    #     label: 'State'
    #     units: '-'
    #     dtype: float64
    #     rate: slow
    #     var: labjacks.labjacks['lj0'].state['FIO3']
    
    # Rack Power Box Housekeeping and Control
    T_rackpow_fpa_star:
    #T_LJ1_AIN0:
        ftype: raw
        label: 'T'
        units: 'C'
        dtype: float64
        rate: slow
        var: labjacks.state['TEMP_LJ1_AIN0']
    T_rackpow_12v_misc:
    #T_LJ1_AIN1:
        ftype: raw
        label: 'T'
        units: 'C'
        dtype: float64
        rate: slow
        var: labjacks.state['TEMP_LJ1_AIN1']
    
    T_rackpow_fpa_port:
    #T_LJ1_AIN2:
        ftype: raw
        label: 'T'
        units: 'C'
        dtype: float64
        rate: slow
        var: labjacks.state['TEMP_LJ1_AIN2']
    T_rackpow_box:
    #T_LJ1_AIN3:
        ftype: raw
        label: 'T'
        units: 'C'
        dtype: float64
        rate: slow
        var: labjacks.state['TEMP_LJ1_AIN3']
    fpa_port_power_disabled:
        ftype: raw
        label: 'Status'
        units: None
        dtype: int64
        rate: hk
        var: labjacks.state['LJ1_FIO5']
    fpa_star_power_disabled:
        ftype: raw
        label: 'Status'
        units: None
        dtype: int64
        rate: hk
        var: labjacks.state['LJ1_FIO4']
    
    # Viscam housekeeping

    ccd_tec_temp:
        ftype: raw
        label: 'status'
        units: None
        dtype: float64
        rate: slow
        var: 'ccd.state["tec_temp"]'
    ccd_tec_setpoint:
        ftype: raw
        label: 'status'
        units: None
        dtype: float64
        rate: slow
        var: 'ccd.state["tec_setpoint"]'
    ccd_pcb_temp:
        ftype: raw
        label: 'status'
        units: None
        dtype: float64
        rate: slow
        var: 'ccd.state["pcb_temp"]'
    ccd_tec_status:
        ftype: raw
        label: 'status'
        units: None
        dtype: int64
        rate: slow
        var: 'ccd.state["tec_status"]'
    ccd_image_saved_flag:
        ftype: raw
        label: 'status'
        units: None
        dtype: int64
        rate: slow
        var: 'ccd.state["imageSavedFlag"]'
    ccd_exptime:
        ftype: raw
        label: 'status'
        units: None
        dtype: float64
        rate: slow
        var: 'ccd.state["exptime"]'
    ccd_last_update_timestamp:
        ftype: raw
        label: 'status'
        units: None
        dtype: float64
        rate: slow
        var: 'ccd.state["last_update_timestamp"]'
    ccd_exposureTimeout:
        ftype: raw
        label: 'Time'
        units: 's'
        dtype: float64
        rate: hk
        var: 'ccd.state["exposureTimeout"]'
    ccd_doing_exposure:
        ftype: raw
        label: 'status'
        units: None
        dtype: int64
        rate: hk
        var: 'ccd.state["doing_exposure"]'
    
    Pi_State:
        ftype: raw
        label: 'status'
        units: None
        dtype: int64
        rate: slow
        var: 'viscam.state["pi_status"]'
#    Pi_timestamp:
#        ftype: raw
#        label: 'time'
#        units: ctime
#        dtype: float64
#        rate: slow
#        var: 'viscam.state["pi_status_last_timestamp"]'
    Viscam_Shutter_State:
        ftype: raw
        label: 'status'
        units: None
        dtype: int64
        rate: slow
        var: 'viscam.state["shutter_state"]'
#    Viscam_Shutter_State_timestamp:
#        ftype: raw
#        label: 'time'
#        units: ctime
#        dtype: float64
#        rate: slow
#        var: 'viscam.state["shutter_state_last_timestamp"]'
    Viscam_Filter_Wheel_Position:
        ftype: raw
        label: 'status'
        units: None
        dtype: int64
        rate: slow
        var: 'viscam.state["fw_pos"]'
#    Viscam_Filter_Wheel_timestamp:
#        ftype: raw
#        label: 'time'
#        units: ctime
#        dtype: float64
#        rate: slow
#        var: 'viscam.state["filter_wheel_position_last_timestamp"]'

    # CHILLER STUFF
    chiller_setpoint:
        ftype: raw
        label: 'T'
        units: 'C'
        dtype: float64
        rate: 'hk'
        var: chiller.state['UserSetpoint']
    chiller_setpoint_last_update_dt:
        ftype: raw
        label: 'T'
        units: 'C'
        dtype: float64
        rate: 'hk'
        var: chiller.state['last_poll_dt']['UserSetpoint']
    chiller_temperature:
        ftype: raw
        label: 'T'
        units: 'C'
        dtype: float64
        rate: 'hk'
        var: chiller.state['SystemDisplayValueStatus']
    chiller_is_running:
        ftype: raw
        label: 'Status'
        units: None
        dtype: float64
        rate: 'hk'
        var: chiller.state['UserRemoteStartStop']
    small_chiller_temperature:
        ftype: raw
        label: 'T'
        units: 'C'
        dtype: float64
        rate: 'hk'
        var: chiller.state['readSupplyT']
    small_chiller_ControlStatusMode:
        ftype: raw
        label: 'status'
        units: None
        dtype: int64
        rate: slow
        var: chiller.state['ControlStatusMode']
    small_chiller_isRunning:
        ftype: raw
        label: 'status'
        units: None
        dtype: int64
        rate: slow
        var: chiller.state['PumpStatusFlag']    
    small_chiller_AlarmStatusFlag:
        ftype: raw
        label: 'status'
        units: None
        dtype: int64
        rate: slow
        var: chiller.state['AlarmStatusFlag']       
    small_chiller_WarningStatusFlag:
        ftype: raw
        label: 'status'
        units: None
        dtype: int64
        rate: slow
        var: chiller.state['WarningStatusFlag']        
    small_chiller_setpoint:
        ftype: raw
        label: 'T'
        units: 'C'
        dtype: float64
        rate: slow
        var: chiller.state['readSetT'] 
    small_chiller_timestamp:
        ftype: raw
        label: 'time'
        units: 's'
        dtype: float64
        rate: hk
        var: chiller.state['last_poll_time']['ControlStatusMode']
    small_chiller_dt_since_update:
        ftype: raw
        label: 'time'
        units: 's'
        dtype: float64
        rate: hk
        var: chiller.state['max_dt_since_last_update']
########### FILTER WHEEL API FIELDS ###########
    winter_fw_timestamp:
        ftype: raw
        label: 'time'
        units: 's'
        dtype: float64
        rate: hk
        var: fwdict['winter'].state['timestamp']
    winter_fw_connected:
        ftype: raw
        label: 'time'
        units: 's'
        dtype: int64
        rate: hk
        var: fwdict['winter'].state['is_connected']
    winter_fw_pos:
        ftype: raw
        label: 'pos'
        units: None
        dtype: int64
        rate: hk
        var: fwdict['winter'].state['position']
    winter_fw_pos_goal:
        ftype: raw
        label: 'pos'
        units: None
        dtype: int64
        rate: hk
        var: fwdict['winter'].state['pos_goal']
    winter_fw_encoder_pos:
        ftype: raw
        label: 'pos'
        units: 'milliinches'
        dtype: int64
        rate: hk
        var: fwdict['winter'].state['encoder_pos']
    winter_fw_encoder_pos_goal:
        ftype: raw
        label: 'pos'
        units: 'milliinches'
        dtype: int64
        rate: hk
        var: fwdict['winter'].state['encoder_pos_goal']
    winter_fw_filter_pos:
        ftype: raw
        label: 'num'
        units: None
        dtype: int64
        rate: hk
        var: fwdict['winter'].state['filter_pos']
    winter_fw_filter_goal:
        ftype: raw
        label: 'num'
        units: None
        dtype: int64
        rate: hk
        var: fwdict['winter'].state['filter_goal']
    winter_fw_is_moving:
        ftype: raw
        label: 'Status'
        units: None
        dtype: int64
        rate: hk
        var: fwdict['winter'].state['is_moving']
    winter_fw_is_homing:
        ftype: raw
        label: 'Status'
        units: None
        dtype: int64
        rate: hk
        var: fwdict['winter'].state['is_homing']
    winter_fw_is_homed:
        ftype: raw
        label: 'Status'
        units: None
        dtype: int64
        rate: hk
        var: fwdict['winter'].state['homed']
    



        
########### CAMERA API FIELDS ##########
    winter_camera_timestamp:
        ftype: raw
        label: 'time'
        units: 's'
        dtype: float64
        rate: 'hk'
        var: camdict['winter'].state['timestamp']
    winter_camera_command_pass:
        ftype: raw
        label: 'Status'
        units: None
        dtype: int64
        rate: 'hk'
        var: camdict['winter'].state['command_pass']
    winter_camera_command_active:
        ftype: raw
        label: 'Status'
        units: None
        dtype: int64
        rate: 'hk'
        var: camdict['winter'].state['command_active']
    winter_camera_exptime:
        ftype: raw
        label: 'Time'
        units: 's'
        dtype: float64
        rate: 'hk'
        var: camdict['winter'].state['exptime']
    winter_camera_doing_exposure:
        ftype: raw
        label: 'Status'
        units: None
        dtype: int64
        rate: 'hk'
        var: camdict['winter'].state['doing_exposure']
    winter_camera_connected:
        ftype: raw
        label: 'Status'
        units: None
        dtype: int64
        rate: 'hk'
        var: camdict['winter'].state['is_connected']
    winter_camera_command_timeout:
        ftype: raw
        label: 'Time'
        units: 's'
        dtype: float64
        rate: 'hk'
        var: camdict['winter'].state['command_timeout']
    winter_camera_command_sent_timestamp:
        ftype: raw
        label: 'Time'
        units: 's'
        dtype: float64
        rate: 'hk'
        var: camdict['winter'].state['command_sent_timestamp']
    winter_camera_command_elapsed_dt:
        ftype: raw
        label: 'Time'
        units: 's'
        dtype: float64
        rate: 'hk'
        var: camdict['winter'].state['command_elapsed_dt']
    winter_camera_autostart_requested:
        ftype: raw
        label: 'Status'
        units: None
        dtype: int64
        rate: 'hk'
        var: camdict['winter'].state['autoStartRequested']
    winter_camera_autostart_complete:
        ftype: raw
        label: 'Status'
        units: None
        dtype: int64
        rate: 'hk'
        var: camdict['winter'].state['autoStartComplete']
    winter_camera_autoshutdown_requested:
        ftype: raw
        label: 'Status'
        units: None
        dtype: int64
        rate: 'hk'
        var: camdict['winter'].state['autoShutdownRequested']
    winter_camera_autoshutdown_complete:
        ftype: raw
        label: 'Status'
        units: None
        dtype: int64
        rate: 'hk'
        var: camdict['winter'].state['autoShutdownComplete']
        
########### HOUSEKEEPING WINTER SENSORS ##########
# Bench Sensor        
    bench_timestamp:
        ftype: raw
        label: 'time'
        units: 's'
        dtype: float64
        rate: 'hk'
        var: camdict['winter'].state['bench_timestamp']
    bench_T_fpa:
        ftype: raw
        label: 'T'
        units: 'C'
        dtype: float64
        rate: 'hk'
        var: camdict['winter'].state['bench_T_fpa']
    bench_T_roic:
        ftype: raw
        label: 'T'
        units: 'C'
        dtype: float64
        rate: 'hk'
        var: camdict['winter'].state['bench_T_roic']    
    bench_T_sb:
        ftype: raw
        label: 'T'
        units: 'C'
        dtype: float64
        rate: 'hk'
        var: camdict['winter'].state['bench_T_sb']
    bench_T_pb:
        ftype: raw
        label: 'T'
        units: 'C'
        dtype: float64
        rate: 'hk'
        var: camdict['winter'].state['bench_T_pb']
    bench_V_p5v:
        ftype: raw
        label: 'Voltage'
        units: 'V'
        dtype: float64
        rate: 'hk'
        var: camdict['winter'].state['bench_V_p5v']
    bench_V_n3v:
        ftype: raw
        label: 'Voltage'
        units: 'V'
        dtype: float64
        rate: 'hk'
        var: camdict['winter'].state['bench_V_n3v']
    bench_V_tec:
        ftype: raw
        label: 'Voltage'
        units: 'V'
        dtype: float64
        rate: 'hk'
        var: camdict['winter'].state['bench_V_tec']
    bench_I_tec:
        ftype: raw
        label: 'Current'
        units: 'I'
        dtype: float64
        rate: 'hk'
        var: camdict['winter'].state['bench_I_tec']
    bench_FPGA_power_flag:
        ftype: raw
        label: 'status'
        units: None
        dtype: int64
        rate: 'hk'
        var: camdict['winter'].state['bench_FPGA_power_flag']   
    bench_FPGA_tecdisable_flag:
        ftype: raw
        label: 'status'
        units: None
        dtype: int64
        rate: 'hk'
        var: camdict['winter'].state['bench_FPGA_tecdisable_flag']   
    bench_FPGA_watchdog_flag:
        ftype: raw
        label: 'status'
        units: None
        dtype: int64
        rate: 'hk'
        var: camdict['winter'].state['bench_FPGA_watchdog_flag']           
    bench_V_p5v_flag:
        ftype: raw
        label: 'status'
        units: None
        dtype: int64
        rate: 'hk'
        var: camdict['winter'].state['bench_V_p5v_flag']     
    bench_V_n3v_flag:
        ftype: raw
        label: 'status'
        units: None
        dtype: int64
        rate: 'hk'
        var: camdict['winter'].state['bench_V_n3v_flag']    
    bench_T_fpa_flag:
        ftype: raw
        label: 'status'
        units: None
        dtype: int64
        rate: 'hk'
        var: camdict['winter'].state['bench_T_fpa_flag']    
    bench_T_roic_flag:
        ftype: raw
        label: 'status'
        units: None
        dtype: int64
        rate: 'hk'
        var: camdict['winter'].state['bench_T_roic_flag']    
    bench_T_pb_flag:
        ftype: raw
        label: 'status'
        units: None
        dtype: int64
        rate: 'hk'
        var: camdict['winter'].state['bench_T_pb_flag']    
    bench_T_sb_flag:
        ftype: raw
        label: 'status'
        units: None
        dtype: int64
        rate: 'hk'
        var: camdict['winter'].state['bench_T_sb_flag']            
    bench_V_tec_flag:
        ftype: raw
        label: 'status'
        units: None
        dtype: int64
        rate: 'hk'
        var: camdict['winter'].state['bench_V_tec_flag']    
    bench_I_tec_flag:
        ftype: raw
        label: 'status'
        units: None
        dtype: int64
        rate: 'hk'
        var: camdict['winter'].state['bench_I_tec_flag']  
    bench_V_tec_sp:
        ftype: raw
        label: 'Voltage'
        units: 'V'
        dtype: float64
        rate: 'hk'
        var: camdict['winter'].state['bench_V_tec_sp']
    bench_T_fpa_sp:
        ftype: raw
        label: 'T'
        units: 'C'
        dtype: float64
        rate: 'hk'
        var: camdict['winter'].state['bench_T_fpa_sp']    
    bench_tec_setpoint:
        ftype: raw
        label: 'T'
        units: 'C'
        dtype: float64
        rate: 'hk'
        var: camdict['winter'].state['bench_tec_setpoint']  
    bench_T_pid:
        ftype: raw
        label: 'T'
        units: 'C'
        dtype: float64
        rate: 'hk'
        var: camdict['winter'].state['bench_T_pid']  
    bench_T_pid_err:
        ftype: raw
        label: 'T'
        units: 'C'
        dtype: float64
        rate: 'hk'
        var: camdict['winter'].state['bench_Terr_pid']  
    bench_T_pid_err_avg:
        ftype: raw
        label: 'T'
        units: 'C'
        dtype: float64
        rate: 'hk'
        var: camdict['winter'].state['bench_Terr_pid_avg'] 
    bench_T_pid_err_slope:
        ftype: raw
        label: 'dTdt'
        units: 'Cps'
        dtype: float64
        rate: 'hk'
        var: camdict['winter'].state['bench_T_pid_slope'] 
    bench_pid_at_setpoint:
        ftype: raw
        label: 'Status'
        units: None
        dtype: int64
        rate: 'hk'
        var: camdict['winter'].state['bench_pid_at_setpoint']
    bench_pid_ramp_status:
        ftype: raw
        label: 'Status'
        units: None
        dtype: int64
        rate: 'hk'
        var: camdict['winter'].state['bench_pid_ramp_status']  
    bench_pid_init_timestamp:
        ftype: raw
        label: 'time'
        units: 's'
        dtype: int64
        rate: 'hk'
        var: camdict['winter'].state['bench_pid_init_timestamp']
    bench_Kp:
        ftype: raw
        label: 'Coeff'
        units: None
        dtype: float64
        rate: 'hk'
        var: camdict['winter'].state['bench_Kp'] 
    bench_Ki:
        ftype: raw
        label: 'Coeff'
        units: None
        dtype: float64
        rate: 'hk'
        var: camdict['winter'].state['bench_Ki']  
    bench_Kd:
        ftype: raw
        label: 'Coeff'
        units: None
        dtype: float64
        rate: 'hk'
        var: camdict['winter'].state['bench_Kd'] 
    bench_max_dacV:
        ftype: raw
        label: 'Volt'
        units: 'V'
        dtype: float64
        rate: 'hk'
        var: camdict['winter'].state['bench_max_dacV'] 
    bench_tec_status:
        ftype: raw
        label: 'status'
        units: None
        dtype: int64
        rate: 'hk'
        var: camdict['winter'].state['bench_tec_status']  
    bench_exptime:
        ftype: raw
        label: 'time'
        units: 's'
        dtype: float64
        rate: 'hk'
        var: camdict['winter'].state['bench_exptime']
    bench_connected:
        ftype: raw
        label: 'status'
        units: None
        dtype: int64
        rate: 'hk'
        var: camdict['winter'].state['bench_connected']
    bench_sensor_daemon_connected:
        ftype: raw
        label: 'status'
        units: None
        dtype: int64
        rate: 'hk'
        var: camdict['winter'].state['bench_sensor_daemon_connected']
    bench_startup_validated:
        ftype: raw
        label: 'status'
        units: None
        dtype: int64
        rate: 'hk'
        var: camdict['winter'].state['bench_startup_validated']
    bench_new_img_flag:
        ftype: raw
        label: 'status'
        units: None
        dtype: int64
        rate: 'hk'
        var: camdict['winter'].state['bench_new_img_flag']   
    bench_V_fpa:
        ftype: raw
        label: 'Voltage'
        units: 'V'
        dtype: float64
        rate: 'hk'
        var: camdict['winter'].state['bench_V_fpa']
    bench_V_roic:
        ftype: raw
        label: 'Voltage'
        units: 'V'
        dtype: float64
        rate: 'hk'
        var: camdict['winter'].state['bench_V_roic']
    bench_V_pb:
        ftype: raw
        label: 'Voltage'
        units: 'V'
        dtype: float64
        rate: 'hk'
        var: camdict['winter'].state['bench_V_pb']
    bench_V_sb:
        ftype: raw
        label: 'Voltage'
        units: 'V'
        dtype: float64
        rate: 'hk'
        var: camdict['winter'].state['bench_V_sb']
    bench_command_active:
        ftype: raw
        label: 'Status'
        units: None
        dtype: float64
        rate: 'hk'
        var: camdict['winter'].state['bench_command_active']
    bench_command_pass:
        ftype: raw
        label: 'Status'
        units: None
        dtype: float64
        rate: 'hk'
        var: camdict['winter'].state['bench_command_pass']
# StarA Sensor        
    sa_timestamp:
        ftype: raw
        label: 'time'
        units: 's'
        dtype: float64
        rate: 'hk'
        var: camdict['winter'].state['sa_timestamp']
    sa_T_fpa:
        ftype: raw
        label: 'T'
        units: 'C'
        dtype: float64
        rate: 'hk'
        var: camdict['winter'].state['sa_T_fpa']
    sa_T_roic:
        ftype: raw
        label: 'T'
        units: 'C'
        dtype: float64
        rate: 'hk'
        var: camdict['winter'].state['sa_T_roic']    
    sa_T_sb:
        ftype: raw
        label: 'T'
        units: 'C'
        dtype: float64
        rate: 'hk'
        var: camdict['winter'].state['sa_T_sb']
    sa_T_pb:
        ftype: raw
        label: 'T'
        units: 'C'
        dtype: float64
        rate: 'hk'
        var: camdict['winter'].state['sa_T_pb']
    sa_V_p5v:
        ftype: raw
        label: 'Voltage'
        units: 'V'
        dtype: float64
        rate: 'hk'
        var: camdict['winter'].state['sa_V_p5v']
    sa_V_n3v:
        ftype: raw
        label: 'Voltage'
        units: 'V'
        dtype: float64
        rate: 'hk'
        var: camdict['winter'].state['sa_V_n3v']
    sa_V_tec:
        ftype: raw
        label: 'Voltage'
        units: 'V'
        dtype: float64
        rate: 'hk'
        var: camdict['winter'].state['sa_V_tec']
    sa_I_tec:
        ftype: raw
        label: 'Current'
        units: 'I'
        dtype: float64
        rate: 'hk'
        var: camdict['winter'].state['sa_I_tec']
    sa_FPGA_power_flag:
        ftype: raw
        label: 'status'
        units: None
        dtype: int64
        rate: 'hk'
        var: camdict['winter'].state['sa_FPGA_power_flag']   
    sa_FPGA_tecdisable_flag:
        ftype: raw
        label: 'status'
        units: None
        dtype: int64
        rate: 'hk'
        var: camdict['winter'].state['sa_FPGA_tecdisable_flag']   
    sa_FPGA_watchdog_flag:
        ftype: raw
        label: 'status'
        units: None
        dtype: int64
        rate: 'hk'
        var: camdict['winter'].state['sa_FPGA_watchdog_flag']           
    sa_V_p5v_flag:
        ftype: raw
        label: 'status'
        units: None
        dtype: int64
        rate: 'hk'
        var: camdict['winter'].state['sa_V_p5v_flag']     
    sa_V_n3v_flag:
        ftype: raw
        label: 'status'
        units: None
        dtype: int64
        rate: 'hk'
        var: camdict['winter'].state['sa_V_n3v_flag']    
    sa_T_fpa_flag:
        ftype: raw
        label: 'status'
        units: None
        dtype: int64
        rate: 'hk'
        var: camdict['winter'].state['sa_T_fpa_flag']    
    sa_T_roic_flag:
        ftype: raw
        label: 'status'
        units: None
        dtype: int64
        rate: 'hk'
        var: camdict['winter'].state['sa_T_roic_flag']    
    sa_T_pb_flag:
        ftype: raw
        label: 'status'
        units: None
        dtype: int64
        rate: 'hk'
        var: camdict['winter'].state['sa_T_pb_flag']    
    sa_T_sb_flag:
        ftype: raw
        label: 'status'
        units: None
        dtype: int64
        rate: 'hk'
        var: camdict['winter'].state['sa_T_sb_flag']            
    sa_V_tec_flag:
        ftype: raw
        label: 'status'
        units: None
        dtype: int64
        rate: 'hk'
        var: camdict['winter'].state['sa_V_tec_flag']    
    sa_I_tec_flag:
        ftype: raw
        label: 'status'
        units: None
        dtype: int64
        rate: 'hk'
        var: camdict['winter'].state['sa_I_tec_flag']  
    sa_V_tec_sp:
        ftype: raw
        label: 'Voltage'
        units: 'V'
        dtype: float64
        rate: 'hk'
        var: camdict['winter'].state['sa_V_tec_sp']
    sa_T_fpa_sp:
        ftype: raw
        label: 'T'
        units: 'C'
        dtype: float64
        rate: 'hk'
        var: camdict['winter'].state['sa_T_fpa_sp']    
    sa_tec_setpoint:
        ftype: raw
        label: 'T'
        units: 'C'
        dtype: float64
        rate: 'hk'
        var: camdict['winter'].state['sa_tec_setpoint']  
    sa_tec_interim_setpoint:
        ftype: raw
        label: 'T'
        units: 'C'
        dtype: float64
        rate: 'hk'
        var: camdict['winter'].state['sa_tec_interim_setpoint']
    sa_T_pid:
        ftype: raw
        label: 'T'
        units: 'C'
        dtype: float64
        rate: 'hk'
        var: camdict['winter'].state['sa_T_pid']  
    sa_T_pid_err:
        ftype: raw
        label: 'T'
        units: 'C'
        dtype: float64
        rate: 'hk'
        var: camdict['winter'].state['sa_Terr_pid'] 
    sa_T_pid_err_avg:
        ftype: raw
        label: 'T'
        units: 'C'
        dtype: float64
        rate: 'hk'
        var: camdict['winter'].state['sa_Terr_pid_avg']  
    sa_T_pid_err_slope:
        ftype: raw
        label: 'dTdt'
        units: 'Cps'
        dtype: float64
        rate: 'hk'
        var: camdict['winter'].state['sa_T_pid_slope'] 
    sa_pid_at_setpoint:
        ftype: raw
        label: 'Status'
        units: None
        dtype: int64
        rate: 'hk'
        var: camdict['winter'].state['sa_pid_at_setpoint']
    sa_pid_ramp_status:
        ftype: raw
        label: 'Status'
        units: None
        dtype: int64
        rate: 'hk'
        var: camdict['winter'].state['sa_pid_ramp_status'] 
    sa_pid_init_timestamp:
        ftype: raw
        label: 'time'
        units: 's'
        dtype: int64
        rate: 'hk'
        var: camdict['winter'].state['sa_pid_init_timestamp']
    sa_Kp:
        ftype: raw
        label: 'Coeff'
        units: None
        dtype: float64
        rate: 'hk'
        var: camdict['winter'].state['sa_Kp'] 
    sa_Ki:
        ftype: raw
        label: 'Coeff'
        units: None
        dtype: float64
        rate: 'hk'
        var: camdict['winter'].state['sa_Ki']  
    sa_Kd:
        ftype: raw
        label: 'Coeff'
        units: None
        dtype: float64
        rate: 'hk'
        var: camdict['winter'].state['sa_Kd'] 
    sa_max_dacV:
        ftype: raw
        label: 'Volt'
        units: 'V'
        dtype: float64
        rate: 'hk'
        var: camdict['winter'].state['sa_max_dacV'] 
    sa_tec_status:
        ftype: raw
        label: 'status'
        units: None
        dtype: int64
        rate: 'hk'
        var: camdict['winter'].state['sa_tec_status']  
    sa_exptime:
        ftype: raw
        label: 'time'
        units: 's'
        dtype: float64
        rate: 'hk'
        var: camdict['winter'].state['sa_exptime']
    sa_connected:
        ftype: raw
        label: 'status'
        units: None
        dtype: int64
        rate: 'hk'
        var: camdict['winter'].state['sa_connected']
    sa_sensor_daemon_connected:
        ftype: raw
        label: 'status'
        units: None
        dtype: int64
        rate: 'hk'
        var: camdict['winter'].state['sa_sensor_daemon_connected']
    sa_startup_validated:
        ftype: raw
        label: 'status'
        units: None
        dtype: int64
        rate: 'hk'
        var: camdict['winter'].state['sa_startup_validated']
    sa_new_img_flag:
        ftype: raw
        label: 'status'
        units: None
        dtype: int64
        rate: 'hk'
        var: camdict['winter'].state['sa_new_img_flag']   
    sa_V_fpa:
        ftype: raw
        label: 'Voltage'
        units: 'V'
        dtype: float64
        rate: 'hk'
        var: camdict['winter'].state['sa_V_fpa']
    sa_V_roic:
        ftype: raw
        label: 'Voltage'
        units: 'V'
        dtype: float64
        rate: 'hk'
        var: camdict['winter'].state['sa_V_roic']
    sa_V_pb:
        ftype: raw
        label: 'Voltage'
        units: 'V'
        dtype: float64
        rate: 'hk'
        var: camdict['winter'].state['sa_V_pb']
    sa_V_sb:
        ftype: raw
        label: 'Voltage'
        units: 'V'
        dtype: float64
        rate: 'hk'
        var: camdict['winter'].state['sa_V_sb']
    sa_command_active:
        ftype: raw
        label: 'Status'
        units: None
        dtype: float64
        rate: 'hk'
        var: camdict['winter'].state['sa_command_active']
    sa_command_pass:
        ftype: raw
        label: 'Status'
        units: None
        dtype: float64
        rate: 'hk'
        var: camdict['winter'].state['sa_command_pass']
# StarB Sensor        
    sb_timestamp:
        ftype: raw
        label: 'time'
        units: 's'
        dtype: float64
        rate: 'hk'
        var: camdict['winter'].state['sb_timestamp']
    sb_T_fpa:
        ftype: raw
        label: 'T'
        units: 'C'
        dtype: float64
        rate: 'hk'
        var: camdict['winter'].state['sb_T_fpa']
    sb_T_roic:
        ftype: raw
        label: 'T'
        units: 'C'
        dtype: float64
        rate: 'hk'
        var: camdict['winter'].state['sb_T_roic']    
    sb_T_sb:
        ftype: raw
        label: 'T'
        units: 'C'
        dtype: float64
        rate: 'hk'
        var: camdict['winter'].state['sb_T_sb']
    sb_T_pb:
        ftype: raw
        label: 'T'
        units: 'C'
        dtype: float64
        rate: 'hk'
        var: camdict['winter'].state['sb_T_pb']
    sb_V_p5v:
        ftype: raw
        label: 'Voltage'
        units: 'V'
        dtype: float64
        rate: 'hk'
        var: camdict['winter'].state['sb_V_p5v']
    sb_V_n3v:
        ftype: raw
        label: 'Voltage'
        units: 'V'
        dtype: float64
        rate: 'hk'
        var: camdict['winter'].state['sb_V_n3v']
    sb_V_tec:
        ftype: raw
        label: 'Voltage'
        units: 'V'
        dtype: float64
        rate: 'hk'
        var: camdict['winter'].state['sb_V_tec']
    sb_I_tec:
        ftype: raw
        label: 'Current'
        units: 'I'
        dtype: float64
        rate: 'hk'
        var: camdict['winter'].state['sb_I_tec']
    sb_FPGA_power_flag:
        ftype: raw
        label: 'status'
        units: None
        dtype: int64
        rate: 'hk'
        var: camdict['winter'].state['sb_FPGA_power_flag']   
    sb_FPGA_tecdisable_flag:
        ftype: raw
        label: 'status'
        units: None
        dtype: int64
        rate: 'hk'
        var: camdict['winter'].state['sb_FPGA_tecdisable_flag']   
    sb_FPGA_watchdog_flag:
        ftype: raw
        label: 'status'
        units: None
        dtype: int64
        rate: 'hk'
        var: camdict['winter'].state['sb_FPGA_watchdog_flag']           
    sb_V_p5v_flag:
        ftype: raw
        label: 'status'
        units: None
        dtype: int64
        rate: 'hk'
        var: camdict['winter'].state['sb_V_p5v_flag']     
    sb_V_n3v_flag:
        ftype: raw
        label: 'status'
        units: None
        dtype: int64
        rate: 'hk'
        var: camdict['winter'].state['sb_V_n3v_flag']    
    sb_T_fpa_flag:
        ftype: raw
        label: 'status'
        units: None
        dtype: int64
        rate: 'hk'
        var: camdict['winter'].state['sb_T_fpa_flag']    
    sb_T_roic_flag:
        ftype: raw
        label: 'status'
        units: None
        dtype: int64
        rate: 'hk'
        var: camdict['winter'].state['sb_T_roic_flag']    
    sb_T_pb_flag:
        ftype: raw
        label: 'status'
        units: None
        dtype: int64
        rate: 'hk'
        var: camdict['winter'].state['sb_T_pb_flag']    
    sb_T_sb_flag:
        ftype: raw
        label: 'status'
        units: None
        dtype: int64
        rate: 'hk'
        var: camdict['winter'].state['sb_T_sb_flag']            
    sb_V_tec_flag:
        ftype: raw
        label: 'status'
        units: None
        dtype: int64
        rate: 'hk'
        var: camdict['winter'].state['sb_V_tec_flag']    
    sb_I_tec_flag:
        ftype: raw
        label: 'status'
        units: None
        dtype: int64
        rate: 'hk'
        var: camdict['winter'].state['sb_I_tec_flag']  
    sb_V_tec_sp:
        ftype: raw
        label: 'Voltage'
        units: 'V'
        dtype: float64
        rate: 'hk'
        var: camdict['winter'].state['sb_V_tec_sp']
    sb_T_fpa_sp:
        ftype: raw
        label: 'T'
        units: 'C'
        dtype: float64
        rate: 'hk'
        var: camdict['winter'].state['sb_T_fpa_sp']    
    sb_tec_setpoint:
        ftype: raw
        label: 'T'
        units: 'C'
        dtype: float64
        rate: 'hk'
        var: camdict['winter'].state['sb_tec_setpoint'] 
    sb_tec_interim_setpoint:
        ftype: raw
        label: 'T'
        units: 'C'
        dtype: float64
        rate: 'hk'
        var: camdict['winter'].state['sb_tec_interim_setpoint'] 
    sb_T_pid:
        ftype: raw
        label: 'T'
        units: 'C'
        dtype: float64
        rate: 'hk'
        var: camdict['winter'].state['sb_T_pid'] 
    sb_T_pid_err:
        ftype: raw
        label: 'T'
        units: 'C'
        dtype: float64
        rate: 'hk'
        var: camdict['winter'].state['sb_Terr_pid'] 
    sb_T_pid_err_avg:
        ftype: raw
        label: 'T'
        units: 'C'
        dtype: float64
        rate: 'hk'
        var: camdict['winter'].state['sb_Terr_pid_avg'] 
    sb_T_pid_err_slope:
        ftype: raw
        label: 'dTdt'
        units: 'Cps'
        dtype: float64
        rate: 'hk'
        var: camdict['winter'].state['sb_T_pid_slope']  
    sb_pid_at_setpoint:
        ftype: raw
        label: 'Status'
        units: None
        dtype: int64
        rate: 'hk'
        var: camdict['winter'].state['sb_pid_at_setpoint']
    sb_pid_ramp_status:
        ftype: raw
        label: 'Status'
        units: None
        dtype: int64
        rate: 'hk'
        var: camdict['winter'].state['sb_pid_ramp_status'] 
    sb_pid_init_timestamp:
        ftype: raw
        label: 'time'
        units: 's'
        dtype: int64
        rate: 'hk'
        var: camdict['winter'].state['sb_pid_init_timestamp']
    sb_Kp:
        ftype: raw
        label: 'Coeff'
        units: None
        dtype: float64
        rate: 'hk'
        var: camdict['winter'].state['sb_Kp'] 
    sb_Ki:
        ftype: raw
        label: 'Coeff'
        units: None
        dtype: float64
        rate: 'hk'
        var: camdict['winter'].state['sb_Ki']  
    sb_Kd:
        ftype: raw
        label: 'Coeff'
        units: None
        dtype: float64
        rate: 'hk'
        var: camdict['winter'].state['sb_Kd'] 
    sb_max_dacV:
        ftype: raw
        label: 'Volt'
        units: 'V'
        dtype: float64
        rate: 'hk'
        var: camdict['winter'].state['sb_max_dacV'] 
    sb_tec_status:
        ftype: raw
        label: 'status'
        units: None
        dtype: int64
        rate: 'hk'
        var: camdict['winter'].state['sb_tec_status']  
    sb_exptime:
        ftype: raw
        label: 'time'
        units: 's'
        dtype: float64
        rate: 'hk'
        var: camdict['winter'].state['sb_exptime']
    sb_connected:
        ftype: raw
        label: 'status'
        units: None
        dtype: int64
        rate: 'hk'
        var: camdict['winter'].state['sb_connected']
    sb_sensor_daemon_connected:
        ftype: raw
        label: 'status'
        units: None
        dtype: int64
        rate: 'hk'
        var: camdict['winter'].state['sb_sensor_daemon_connected']
    sb_startup_validated:
        ftype: raw
        label: 'status'
        units: None
        dtype: int64
        rate: 'hk'
        var: camdict['winter'].state['sb_startup_validated']
    sb_new_img_flag:
        ftype: raw
        label: 'status'
        units: None
        dtype: int64
        rate: 'hk'
        var: camdict['winter'].state['sb_new_img_flag']   
    sb_V_fpa:
        ftype: raw
        label: 'Voltage'
        units: 'V'
        dtype: float64
        rate: 'hk'
        var: camdict['winter'].state['sb_V_fpa']
    sb_V_roic:
        ftype: raw
        label: 'Voltage'
        units: 'V'
        dtype: float64
        rate: 'hk'
        var: camdict['winter'].state['sb_V_roic']
    sb_V_pb:
        ftype: raw
        label: 'Voltage'
        units: 'V'
        dtype: float64
        rate: 'hk'
        var: camdict['winter'].state['sb_V_pb']
    sb_V_sb:
        ftype: raw
        label: 'Voltage'
        units: 'V'
        dtype: float64
        rate: 'hk'
        var: camdict['winter'].state['sb_V_sb']
    sb_command_active:
        ftype: raw
        label: 'Status'
        units: None
        dtype: float64
        rate: 'hk'
        var: camdict['winter'].state['sb_command_active']
    sb_command_pass:
        ftype: raw
        label: 'Status'
        units: None
        dtype: float64
        rate: 'hk'
        var: camdict['winter'].state['sb_command_pass']
# StarC Sensor        
    sc_timestamp:
        ftype: raw
        label: 'time'
        units: 's'
        dtype: float64
        rate: 'hk'
        var: camdict['winter'].state['sc_timestamp']
    sc_T_fpa:
        ftype: raw
        label: 'T'
        units: 'C'
        dtype: float64
        rate: 'hk'
        var: camdict['winter'].state['sc_T_fpa']
    sc_T_roic:
        ftype: raw
        label: 'T'
        units: 'C'
        dtype: float64
        rate: 'hk'
        var: camdict['winter'].state['sc_T_roic']    
    sc_T_sb:
        ftype: raw
        label: 'T'
        units: 'C'
        dtype: float64
        rate: 'hk'
        var: camdict['winter'].state['sc_T_sb']
    sc_T_pb:
        ftype: raw
        label: 'T'
        units: 'C'
        dtype: float64
        rate: 'hk'
        var: camdict['winter'].state['sc_T_pb']
    sc_V_p5v:
        ftype: raw
        label: 'Voltage'
        units: 'V'
        dtype: float64
        rate: 'hk'
        var: camdict['winter'].state['sc_V_p5v']
    sc_V_n3v:
        ftype: raw
        label: 'Voltage'
        units: 'V'
        dtype: float64
        rate: 'hk'
        var: camdict['winter'].state['sc_V_n3v']
    sc_V_tec:
        ftype: raw
        label: 'Voltage'
        units: 'V'
        dtype: float64
        rate: 'hk'
        var: camdict['winter'].state['sc_V_tec']
    sc_I_tec:
        ftype: raw
        label: 'Current'
        units: 'I'
        dtype: float64
        rate: 'hk'
        var: camdict['winter'].state['sc_I_tec']
    sc_FPGA_power_flag:
        ftype: raw
        label: 'status'
        units: None
        dtype: int64
        rate: 'hk'
        var: camdict['winter'].state['sc_FPGA_power_flag']   
    sc_FPGA_tecdisable_flag:
        ftype: raw
        label: 'status'
        units: None
        dtype: int64
        rate: 'hk'
        var: camdict['winter'].state['sc_FPGA_tecdisable_flag']   
    sc_FPGA_watchdog_flag:
        ftype: raw
        label: 'status'
        units: None
        dtype: int64
        rate: 'hk'
        var: camdict['winter'].state['sc_FPGA_watchdog_flag']           
    sc_V_p5v_flag:
        ftype: raw
        label: 'status'
        units: None
        dtype: int64
        rate: 'hk'
        var: camdict['winter'].state['sc_V_p5v_flag']     
    sc_V_n3v_flag:
        ftype: raw
        label: 'status'
        units: None
        dtype: int64
        rate: 'hk'
        var: camdict['winter'].state['sc_V_n3v_flag']    
    sc_T_fpa_flag:
        ftype: raw
        label: 'status'
        units: None
        dtype: int64
        rate: 'hk'
        var: camdict['winter'].state['sc_T_fpa_flag']    
    sc_T_roic_flag:
        ftype: raw
        label: 'status'
        units: None
        dtype: int64
        rate: 'hk'
        var: camdict['winter'].state['sc_T_roic_flag']    
    sc_T_pb_flag:
        ftype: raw
        label: 'status'
        units: None
        dtype: int64
        rate: 'hk'
        var: camdict['winter'].state['sc_T_pb_flag']    
    sc_T_sb_flag:
        ftype: raw
        label: 'status'
        units: None
        dtype: int64
        rate: 'hk'
        var: camdict['winter'].state['sc_T_sb_flag']            
    sc_V_tec_flag:
        ftype: raw
        label: 'status'
        units: None
        dtype: int64
        rate: 'hk'
        var: camdict['winter'].state['sc_V_tec_flag']    
    sc_I_tec_flag:
        ftype: raw
        label: 'status'
        units: None
        dtype: int64
        rate: 'hk'
        var: camdict['winter'].state['sc_I_tec_flag']  
    sc_V_tec_sp:
        ftype: raw
        label: 'Voltage'
        units: 'V'
        dtype: float64
        rate: 'hk'
        var: camdict['winter'].state['sc_V_tec_sp']
    sc_T_fpa_sp:
        ftype: raw
        label: 'T'
        units: 'C'
        dtype: float64
        rate: 'hk'
        var: camdict['winter'].state['sc_T_fpa_sp']    
    sc_tec_setpoint:
        ftype: raw
        label: 'T'
        units: 'C'
        dtype: float64
        rate: 'hk'
        var: camdict['winter'].state['sc_tec_setpoint']  
    sc_tec_interim_setpoint:
        ftype: raw
        label: 'T'
        units: 'C'
        dtype: float64
        rate: 'hk'
        var: camdict['winter'].state['sc_tec_interim_setpoint']
    sc_T_pid:
        ftype: raw
        label: 'T'
        units: 'C'
        dtype: float64
        rate: 'hk'
        var: camdict['winter'].state['sc_T_pid']   
    sc_T_pid_err:
        ftype: raw
        label: 'T'
        units: 'C'
        dtype: float64
        rate: 'hk'
        var: camdict['winter'].state['sc_Terr_pid']  
    sc_T_pid_err_avg:
        ftype: raw
        label: 'T'
        units: 'C'
        dtype: float64
        rate: 'hk'
        var: camdict['winter'].state['sc_Terr_pid_avg']
    sc_T_pid_err_slope:
        ftype: raw
        label: 'dTdt'
        units: 'Cps'
        dtype: float64
        rate: 'hk'
        var: camdict['winter'].state['sc_T_pid_slope']
    sc_pid_at_setpoint:
        ftype: raw
        label: 'Status'
        units: None
        dtype: int64
        rate: 'hk'
        var: camdict['winter'].state['sc_pid_at_setpoint']
    sc_pid_ramp_status:
        ftype: raw
        label: 'Status'
        units: None
        dtype: int64
        rate: 'hk'
        var: camdict['winter'].state['sc_pid_ramp_status'] 
    sc_pid_init_timestamp:
        ftype: raw
        label: 'time'
        units: 's'
        dtype: int64
        rate: 'hk'
        var: camdict['winter'].state['sc_pid_init_timestamp']
    sc_Kp:
        ftype: raw
        label: 'Coeff'
        units: None
        dtype: float64
        rate: 'hk'
        var: camdict['winter'].state['sc_Kp'] 
    sc_Ki:
        ftype: raw
        label: 'Coeff'
        units: None
        dtype: float64
        rate: 'hk'
        var: camdict['winter'].state['sc_Ki']  
    sc_Kd:
        ftype: raw
        label: 'Coeff'
        units: None
        dtype: float64
        rate: 'hk'
        var: camdict['winter'].state['sc_Kd'] 
    sc_max_dacV:
        ftype: raw
        label: 'Volt'
        units: 'V'
        dtype: float64
        rate: 'hk'
        var: camdict['winter'].state['sc_max_dacV'] 
    sc_tec_status:
        ftype: raw
        label: 'status'
        units: None
        dtype: int64
        rate: 'hk'
        var: camdict['winter'].state['sc_tec_status']  
    sc_exptime:
        ftype: raw
        label: 'time'
        units: 's'
        dtype: float64
        rate: 'hk'
        var: camdict['winter'].state['sc_exptime']
    sc_connected:
        ftype: raw
        label: 'status'
        units: None
        dtype: int64
        rate: 'hk'
        var: camdict['winter'].state['sc_connected']
    sc_sensor_daemon_connected:
        ftype: raw
        label: 'status'
        units: None
        dtype: int64
        rate: 'hk'
        var: camdict['winter'].state['sc_sensor_daemon_connected']
    sc_startup_validated:
        ftype: raw
        label: 'status'
        units: None
        dtype: int64
        rate: 'hk'
        var: camdict['winter'].state['sc_startup_validated']
    sc_new_img_flag:
        ftype: raw
        label: 'status'
        units: None
        dtype: int64
        rate: 'hk'
        var: camdict['winter'].state['sc_new_img_flag']   
    sc_V_fpa:
        ftype: raw
        label: 'Voltage'
        units: 'V'
        dtype: float64
        rate: 'hk'
        var: camdict['winter'].state['sc_V_fpa']
    sc_V_roic:
        ftype: raw
        label: 'Voltage'
        units: 'V'
        dtype: float64
        rate: 'hk'
        var: camdict['winter'].state['sc_V_roic']
    sc_V_pb:
        ftype: raw
        label: 'Voltage'
        units: 'V'
        dtype: float64
        rate: 'hk'
        var: camdict['winter'].state['sc_V_pb']
    sc_V_sb:
        ftype: raw
        label: 'Voltage'
        units: 'V'
        dtype: float64
        rate: 'hk'
        var: camdict['winter'].state['sc_V_sb'] 
    sc_command_active:
        ftype: raw
        label: 'Status'
        units: None
        dtype: float64
        rate: 'hk'
        var: camdict['winter'].state['sc_command_active']
    sc_command_pass:
        ftype: raw
        label: 'Status'
        units: None
        dtype: float64
        rate: 'hk'
        var: camdict['winter'].state['sc_command_pass']       
# PortA Sensor        
    pa_timestamp:
        ftype: raw
        label: 'time'
        units: 's'
        dtype: float64
        rate: 'hk'
        var: camdict['winter'].state['pa_timestamp']
    pa_T_fpa:
        ftype: raw
        label: 'T'
        units: 'C'
        dtype: float64
        rate: 'hk'
        var: camdict['winter'].state['pa_T_fpa']
    pa_T_roic:
        ftype: raw
        label: 'T'
        units: 'C'
        dtype: float64
        rate: 'hk'
        var: camdict['winter'].state['pa_T_roic']    
    pa_T_sb:
        ftype: raw
        label: 'T'
        units: 'C'
        dtype: float64
        rate: 'hk'
        var: camdict['winter'].state['pa_T_sb']
    pa_T_pb:
        ftype: raw
        label: 'T'
        units: 'C'
        dtype: float64
        rate: 'hk'
        var: camdict['winter'].state['pa_T_pb']
    pa_V_p5v:
        ftype: raw
        label: 'Voltage'
        units: 'V'
        dtype: float64
        rate: 'hk'
        var: camdict['winter'].state['pa_V_p5v']
    pa_V_n3v:
        ftype: raw
        label: 'Voltage'
        units: 'V'
        dtype: float64
        rate: 'hk'
        var: camdict['winter'].state['pa_V_n3v']
    pa_V_tec:
        ftype: raw
        label: 'Voltage'
        units: 'V'
        dtype: float64
        rate: 'hk'
        var: camdict['winter'].state['pa_V_tec']
    pa_I_tec:
        ftype: raw
        label: 'Current'
        units: 'I'
        dtype: float64
        rate: 'hk'
        var: camdict['winter'].state['pa_I_tec']
    pa_FPGA_power_flag:
        ftype: raw
        label: 'status'
        units: None
        dtype: int64
        rate: 'hk'
        var: camdict['winter'].state['pa_FPGA_power_flag']   
    pa_FPGA_tecdisable_flag:
        ftype: raw
        label: 'status'
        units: None
        dtype: int64
        rate: 'hk'
        var: camdict['winter'].state['pa_FPGA_tecdisable_flag']   
    pa_FPGA_watchdog_flag:
        ftype: raw
        label: 'status'
        units: None
        dtype: int64
        rate: 'hk'
        var: camdict['winter'].state['pa_FPGA_watchdog_flag']           
    pa_V_p5v_flag:
        ftype: raw
        label: 'status'
        units: None
        dtype: int64
        rate: 'hk'
        var: camdict['winter'].state['pa_V_p5v_flag']     
    pa_V_n3v_flag:
        ftype: raw
        label: 'status'
        units: None
        dtype: int64
        rate: 'hk'
        var: camdict['winter'].state['pa_V_n3v_flag']    
    pa_T_fpa_flag:
        ftype: raw
        label: 'status'
        units: None
        dtype: int64
        rate: 'hk'
        var: camdict['winter'].state['pa_T_fpa_flag']    
    pa_T_roic_flag:
        ftype: raw
        label: 'status'
        units: None
        dtype: int64
        rate: 'hk'
        var: camdict['winter'].state['pa_T_roic_flag']    
    pa_T_pb_flag:
        ftype: raw
        label: 'status'
        units: None
        dtype: int64
        rate: 'hk'
        var: camdict['winter'].state['pa_T_pb_flag']    
    pa_T_sb_flag:
        ftype: raw
        label: 'status'
        units: None
        dtype: int64
        rate: 'hk'
        var: camdict['winter'].state['pa_T_sb_flag']            
    pa_V_tec_flag:
        ftype: raw
        label: 'status'
        units: None
        dtype: int64
        rate: 'hk'
        var: camdict['winter'].state['pa_V_tec_flag']    
    pa_I_tec_flag:
        ftype: raw
        label: 'status'
        units: None
        dtype: int64
        rate: 'hk'
        var: camdict['winter'].state['pa_I_tec_flag']  
    pa_V_tec_sp:
        ftype: raw
        label: 'Voltage'
        units: 'V'
        dtype: float64
        rate: 'hk'
        var: camdict['winter'].state['pa_V_tec_sp']
    pa_T_fpa_sp:
        ftype: raw
        label: 'T'
        units: 'C'
        dtype: float64
        rate: 'hk'
        var: camdict['winter'].state['pa_T_fpa_sp']    
    pa_tec_setpoint:
        ftype: raw
        label: 'T'
        units: 'C'
        dtype: float64
        rate: 'hk'
        var: camdict['winter'].state['pa_tec_setpoint']  
    pa_tec_interim_setpoint:
        ftype: raw
        label: 'T'
        units: 'C'
        dtype: float64
        rate: 'hk'
        var: camdict['winter'].state['pa_tec_interim_setpoint']
    pa_T_pid:
        ftype: raw
        label: 'T'
        units: 'C'
        dtype: float64
        rate: 'hk'
        var: camdict['winter'].state['pa_T_pid'] 
    pa_T_pid_err:
        ftype: raw
        label: 'T'
        units: 'C'
        dtype: float64
        rate: 'hk'
        var: camdict['winter'].state['pa_Terr_pid']
    pa_T_pid_err_avg:
        ftype: raw
        label: 'T'
        units: 'C'
        dtype: float64
        rate: 'hk'
        var: camdict['winter'].state['pa_Terr_pid_avg']  
    pa_T_pid_err_slope:
        ftype: raw
        label: 'dTdt'
        units: 'Cps'
        dtype: float64
        rate: 'hk'
        var: camdict['winter'].state['pa_T_pid_slope'] 
    pa_pid_at_setpoint:
        ftype: raw
        label: 'Status'
        units: None
        dtype: int64
        rate: 'hk'
        var: camdict['winter'].state['pa_pid_at_setpoint']
    pa_pid_ramp_status:
        ftype: raw
        label: 'Status'
        units: None
        dtype: int64
        rate: 'hk'
        var: camdict['winter'].state['pa_pid_ramp_status']
    pa_pid_init_timestamp:
        ftype: raw
        label: 'time'
        units: 's'
        dtype: int64
        rate: 'hk'
        var: camdict['winter'].state['pa_pid_init_timestamp']
    pa_Kp:
        ftype: raw
        label: 'Coeff'
        units: None
        dtype: float64
        rate: 'hk'
        var: camdict['winter'].state['pa_Kp'] 
    pa_Ki:
        ftype: raw
        label: 'Coeff'
        units: None
        dtype: float64
        rate: 'hk'
        var: camdict['winter'].state['pa_Ki']  
    pa_Kd:
        ftype: raw
        label: 'Coeff'
        units: None
        dtype: float64
        rate: 'hk'
        var: camdict['winter'].state['pa_Kd'] 
    pa_max_dacV:
        ftype: raw
        label: 'Volt'
        units: 'V'
        dtype: float64
        rate: 'hk'
        var: camdict['winter'].state['pa_max_dacV'] 
    pa_tec_status:
        ftype: raw
        label: 'status'
        units: None
        dtype: int64
        rate: 'hk'
        var: camdict['winter'].state['pa_tec_status']  
    pa_exptime:
        ftype: raw
        label: 'time'
        units: 's'
        dtype: float64
        rate: 'hk'
        var: camdict['winter'].state['pa_exptime']
    pa_connected:
        ftype: raw
        label: 'status'
        units: None
        dtype: int64
        rate: 'hk'
        var: camdict['winter'].state['pa_connected']
    pa_sensor_daemon_connected:
        ftype: raw
        label: 'status'
        units: None
        dtype: int64
        rate: 'hk'
        var: camdict['winter'].state['pa_sensor_daemon_connected']
    pa_startup_validated:
        ftype: raw
        label: 'status'
        units: None
        dtype: int64
        rate: 'hk'
        var: camdict['winter'].state['pa_startup_validated']
    pa_new_img_flag:
        ftype: raw
        label: 'status'
        units: None
        dtype: int64
        rate: 'hk'
        var: camdict['winter'].state['pa_new_img_flag']     
    pa_V_fpa:
        ftype: raw
        label: 'Voltage'
        units: 'V'
        dtype: float64
        rate: 'hk'
        var: camdict['winter'].state['pa_V_fpa']
    pa_V_roic:
        ftype: raw
        label: 'Voltage'
        units: 'V'
        dtype: float64
        rate: 'hk'
        var: camdict['winter'].state['pa_V_roic']
    pa_V_pb:
        ftype: raw
        label: 'Voltage'
        units: 'V'
        dtype: float64
        rate: 'hk'
        var: camdict['winter'].state['pa_V_pb']
    pa_V_sb:
        ftype: raw
        label: 'Voltage'
        units: 'V'
        dtype: float64
        rate: 'hk'
        var: camdict['winter'].state['pa_V_sb']
    pa_command_active:
        ftype: raw
        label: 'Status'
        units: None
        dtype: float64
        rate: 'hk'
        var: camdict['winter'].state['pa_command_active']
    pa_command_pass:
        ftype: raw
        label: 'Status'
        units: None
        dtype: float64
        rate: 'hk'
        var: camdict['winter'].state['pa_command_pass']
# PortB Sensor        
    pb_timestamp:
        ftype: raw
        label: 'time'
        units: 's'
        dtype: float64
        rate: 'hk'
        var: camdict['winter'].state['pb_timestamp']
    pb_T_fpa:
        ftype: raw
        label: 'T'
        units: 'C'
        dtype: float64
        rate: 'hk'
        var: camdict['winter'].state['pb_T_fpa']
    pb_T_roic:
        ftype: raw
        label: 'T'
        units: 'C'
        dtype: float64
        rate: 'hk'
        var: camdict['winter'].state['pb_T_roic']    
    pb_T_sb:
        ftype: raw
        label: 'T'
        units: 'C'
        dtype: float64
        rate: 'hk'
        var: camdict['winter'].state['pb_T_sb']
    pb_T_pb:
        ftype: raw
        label: 'T'
        units: 'C'
        dtype: float64
        rate: 'hk'
        var: camdict['winter'].state['pb_T_pb']
    pb_V_p5v:
        ftype: raw
        label: 'Voltage'
        units: 'V'
        dtype: float64
        rate: 'hk'
        var: camdict['winter'].state['pb_V_p5v']
    pb_V_n3v:
        ftype: raw
        label: 'Voltage'
        units: 'V'
        dtype: float64
        rate: 'hk'
        var: camdict['winter'].state['pb_V_n3v']
    pb_V_tec:
        ftype: raw
        label: 'Voltage'
        units: 'V'
        dtype: float64
        rate: 'hk'
        var: camdict['winter'].state['pb_V_tec']
    pb_I_tec:
        ftype: raw
        label: 'Current'
        units: 'I'
        dtype: float64
        rate: 'hk'
        var: camdict['winter'].state['pb_I_tec']
    pb_FPGA_power_flag:
        ftype: raw
        label: 'status'
        units: None
        dtype: int64
        rate: 'hk'
        var: camdict['winter'].state['pb_FPGA_power_flag']   
    pb_FPGA_tecdisable_flag:
        ftype: raw
        label: 'status'
        units: None
        dtype: int64
        rate: 'hk'
        var: camdict['winter'].state['pb_FPGA_tecdisable_flag']   
    pb_FPGA_watchdog_flag:
        ftype: raw
        label: 'status'
        units: None
        dtype: int64
        rate: 'hk'
        var: camdict['winter'].state['pb_FPGA_watchdog_flag']           
    pb_V_p5v_flag:
        ftype: raw
        label: 'status'
        units: None
        dtype: int64
        rate: 'hk'
        var: camdict['winter'].state['pb_V_p5v_flag']     
    pb_V_n3v_flag:
        ftype: raw
        label: 'status'
        units: None
        dtype: int64
        rate: 'hk'
        var: camdict['winter'].state['pb_V_n3v_flag']    
    pb_T_fpa_flag:
        ftype: raw
        label: 'status'
        units: None
        dtype: int64
        rate: 'hk'
        var: camdict['winter'].state['pb_T_fpa_flag']    
    pb_T_roic_flag:
        ftype: raw
        label: 'status'
        units: None
        dtype: int64
        rate: 'hk'
        var: camdict['winter'].state['pb_T_roic_flag']    
    pb_T_pb_flag:
        ftype: raw
        label: 'status'
        units: None
        dtype: int64
        rate: 'hk'
        var: camdict['winter'].state['pb_T_pb_flag']    
    pb_T_sb_flag:
        ftype: raw
        label: 'status'
        units: None
        dtype: int64
        rate: 'hk'
        var: camdict['winter'].state['pb_T_sb_flag']            
    pb_V_tec_flag:
        ftype: raw
        label: 'status'
        units: None
        dtype: int64
        rate: 'hk'
        var: camdict['winter'].state['pb_V_tec_flag']    
    pb_I_tec_flag:
        ftype: raw
        label: 'status'
        units: None
        dtype: int64
        rate: 'hk'
        var: camdict['winter'].state['pb_I_tec_flag']  
    pb_V_tec_sp:
        ftype: raw
        label: 'Voltage'
        units: 'V'
        dtype: float64
        rate: 'hk'
        var: camdict['winter'].state['pb_V_tec_sp']
    pb_T_fpa_sp:
        ftype: raw
        label: 'T'
        units: 'C'
        dtype: float64
        rate: 'hk'
        var: camdict['winter'].state['pb_T_fpa_sp']    
    pb_tec_setpoint:
        ftype: raw
        label: 'T'
        units: 'C'
        dtype: float64
        rate: 'hk'
        var: camdict['winter'].state['pb_tec_setpoint']  
    pb_tec_interim_setpoint:
        ftype: raw
        label: 'T'
        units: 'C'
        dtype: float64
        rate: 'hk'
        var: camdict['winter'].state['pb_tec_interim_setpoint']
    pb_T_pid:
        ftype: raw
        label: 'T'
        units: 'C'
        dtype: float64
        rate: 'hk'
        var: camdict['winter'].state['pb_T_pid'] 
    pb_T_pid_err:
        ftype: raw
        label: 'T'
        units: 'C'
        dtype: float64
        rate: 'hk'
        var: camdict['winter'].state['pb_Terr_pid'] 
    pb_T_pid_err_avg:
        ftype: raw
        label: 'T'
        units: 'C'
        dtype: float64
        rate: 'hk'
        var: camdict['winter'].state['pb_Terr_pid_avg'] 
    pb_T_pid_err_slope:
        ftype: raw
        label: 'dTdt'
        units: 'Cps'
        dtype: float64
        rate: 'hk'
        var: camdict['winter'].state['pb_T_pid_slope'] 
    pb_pid_at_setpoint:
        ftype: raw
        label: 'Status'
        units: None
        dtype: int64
        rate: 'hk'
        var: camdict['winter'].state['pb_pid_at_setpoint']
    pb_pid_ramp_status:
        ftype: raw
        label: 'Status'
        units: None
        dtype: int64
        rate: 'hk'
        var: camdict['winter'].state['pb_pid_ramp_status']
    pb_pid_init_timestamp:
        ftype: raw
        label: 'time'
        units: 's'
        dtype: int64
        rate: 'hk'
        var: camdict['winter'].state['pb_pid_init_timestamp']
    pb_Kp:
        ftype: raw
        label: 'Coeff'
        units: None
        dtype: float64
        rate: 'hk'
        var: camdict['winter'].state['pb_Kp'] 
    pb_Ki:
        ftype: raw
        label: 'Coeff'
        units: None
        dtype: float64
        rate: 'hk'
        var: camdict['winter'].state['pb_Ki']  
    pb_Kd:
        ftype: raw
        label: 'Coeff'
        units: None
        dtype: float64
        rate: 'hk'
        var: camdict['winter'].state['pb_Kd'] 
    pb_max_dacV:
        ftype: raw
        label: 'Volt'
        units: 'V'
        dtype: float64
        rate: 'hk'
        var: camdict['winter'].state['pb_max_dacV']   
    pb_tec_status:
        ftype: raw
        label: 'status'
        units: None
        dtype: int64
        rate: 'hk'
        var: camdict['winter'].state['pb_tec_status']  
    pb_exptime:
        ftype: raw
        label: 'time'
        units: 's'
        dtype: float64
        rate: 'hk'
        var: camdict['winter'].state['pb_exptime']
    pb_connected:
        ftype: raw
        label: 'status'
        units: None
        dtype: int64
        rate: 'hk'
        var: camdict['winter'].state['pb_connected']
    pb_sensor_daemon_connected:
        ftype: raw
        label: 'status'
        units: None
        dtype: int64
        rate: 'hk'
        var: camdict['winter'].state['pb_sensor_daemon_connected']
    pb_startup_validated:
        ftype: raw
        label: 'status'
        units: None
        dtype: int64
        rate: 'hk'
        var: camdict['winter'].state['pb_startup_validated']
    pb_new_img_flag:
        ftype: raw
        label: 'status'
        units: None
        dtype: int64
        rate: 'hk'
        var: camdict['winter'].state['pb_new_img_flag']   
    pb_V_fpa:
        ftype: raw
        label: 'Voltage'
        units: 'V'
        dtype: float64
        rate: 'hk'
        var: camdict['winter'].state['pb_V_fpa']
    pb_V_roic:
        ftype: raw
        label: 'Voltage'
        units: 'V'
        dtype: float64
        rate: 'hk'
        var: camdict['winter'].state['pb_V_roic']
    pb_V_pb:
        ftype: raw
        label: 'Voltage'
        units: 'V'
        dtype: float64
        rate: 'hk'
        var: camdict['winter'].state['pb_V_pb']
    pb_V_sb:
        ftype: raw
        label: 'Voltage'
        units: 'V'
        dtype: float64
        rate: 'hk'
        var: camdict['winter'].state['pb_V_sb']
    pb_command_active:
        ftype: raw
        label: 'Status'
        units: None
        dtype: float64
        rate: 'hk'
        var: camdict['winter'].state['pb_command_active']
    pb_command_pass:
        ftype: raw
        label: 'Status'
        units: None
        dtype: float64
        rate: 'hk'
        var: camdict['winter'].state['pb_command_pass']
# PortC Sensor        
    pc_timestamp:
        ftype: raw
        label: 'time'
        units: 's'
        dtype: float64
        rate: 'hk'
        var: camdict['winter'].state['pc_timestamp']
    pc_T_fpa:
        ftype: raw
        label: 'T'
        units: 'C'
        dtype: float64
        rate: 'hk'
        var: camdict['winter'].state['pc_T_fpa']
    pc_T_roic:
        ftype: raw
        label: 'T'
        units: 'C'
        dtype: float64
        rate: 'hk'
        var: camdict['winter'].state['pc_T_roic']    
    pc_T_sb:
        ftype: raw
        label: 'T'
        units: 'C'
        dtype: float64
        rate: 'hk'
        var: camdict['winter'].state['pc_T_sb']
    pc_T_pb:
        ftype: raw
        label: 'T'
        units: 'C'
        dtype: float64
        rate: 'hk'
        var: camdict['winter'].state['pc_T_pb']
    pc_V_p5v:
        ftype: raw
        label: 'Voltage'
        units: 'V'
        dtype: float64
        rate: 'hk'
        var: camdict['winter'].state['pc_V_p5v']
    pc_V_n3v:
        ftype: raw
        label: 'Voltage'
        units: 'V'
        dtype: float64
        rate: 'hk'
        var: camdict['winter'].state['pc_V_n3v']
    pc_V_tec:
        ftype: raw
        label: 'Voltage'
        units: 'V'
        dtype: float64
        rate: 'hk'
        var: camdict['winter'].state['pc_V_tec']
    pc_I_tec:
        ftype: raw
        label: 'Current'
        units: 'I'
        dtype: float64
        rate: 'hk'
        var: camdict['winter'].state['pc_I_tec']
    pc_FPGA_power_flag:
        ftype: raw
        label: 'status'
        units: None
        dtype: int64
        rate: 'hk'
        var: camdict['winter'].state['pc_FPGA_power_flag']   
    pc_FPGA_tecdisable_flag:
        ftype: raw
        label: 'status'
        units: None
        dtype: int64
        rate: 'hk'
        var: camdict['winter'].state['pc_FPGA_tecdisable_flag']   
    pc_FPGA_watchdog_flag:
        ftype: raw
        label: 'status'
        units: None
        dtype: int64
        rate: 'hk'
        var: camdict['winter'].state['pc_FPGA_watchdog_flag']           
    pc_V_p5v_flag:
        ftype: raw
        label: 'status'
        units: None
        dtype: int64
        rate: 'hk'
        var: camdict['winter'].state['pc_V_p5v_flag']     
    pc_V_n3v_flag:
        ftype: raw
        label: 'status'
        units: None
        dtype: int64
        rate: 'hk'
        var: camdict['winter'].state['pc_V_n3v_flag']    
    pc_T_fpa_flag:
        ftype: raw
        label: 'status'
        units: None
        dtype: int64
        rate: 'hk'
        var: camdict['winter'].state['pc_T_fpa_flag']    
    pc_T_roic_flag:
        ftype: raw
        label: 'status'
        units: None
        dtype: int64
        rate: 'hk'
        var: camdict['winter'].state['pc_T_roic_flag']    
    pc_T_pb_flag:
        ftype: raw
        label: 'status'
        units: None
        dtype: int64
        rate: 'hk'
        var: camdict['winter'].state['pc_T_pb_flag']    
    pc_T_sb_flag:
        ftype: raw
        label: 'status'
        units: None
        dtype: int64
        rate: 'hk'
        var: camdict['winter'].state['pc_T_sb_flag']            
    pc_V_tec_flag:
        ftype: raw
        label: 'status'
        units: None
        dtype: int64
        rate: 'hk'
        var: camdict['winter'].state['pc_V_tec_flag']    
    pc_I_tec_flag:
        ftype: raw
        label: 'status'
        units: None
        dtype: int64
        rate: 'hk'
        var: camdict['winter'].state['pc_I_tec_flag']  
    pc_V_tec_sp:
        ftype: raw
        label: 'Voltage'
        units: 'V'
        dtype: float64
        rate: 'hk'
        var: camdict['winter'].state['pc_V_tec_sp']
    pc_T_fpa_sp:
        ftype: raw
        label: 'T'
        units: 'C'
        dtype: float64
        rate: 'hk'
        var: camdict['winter'].state['pc_T_fpa_sp']    
    pc_tec_setpoint:
        ftype: raw
        label: 'T'
        units: 'C'
        dtype: float64
        rate: 'hk'
        var: camdict['winter'].state['pc_tec_setpoint']  
    pc_tec_interim_setpoint:
        ftype: raw
        label: 'T'
        units: 'C'
        dtype: float64
        rate: 'hk'
        var: camdict['winter'].state['pc_tec_interim_setpoint']
    pc_T_pid:
        ftype: raw
        label: 'T'
        units: 'C'
        dtype: float64
        rate: 'hk'
        var: camdict['winter'].state['pc_T_pid']  
    pc_T_pid_err:
        ftype: raw
        label: 'T'
        units: 'C'
        dtype: float64
        rate: 'hk'
        var: camdict['winter'].state['pc_Terr_pid'] 
    pc_T_pid_err_avg:
        ftype: raw
        label: 'T'
        units: 'C'
        dtype: float64
        rate: 'hk'
        var: camdict['winter'].state['pc_Terr_pid_avg'] 
    pc_T_pid_err_slope:
        ftype: raw
        label: 'dTdt'
        units: 'Cps'
        dtype: float64
        rate: 'hk'
        var: camdict['winter'].state['pc_T_pid_slope'] 
    pc_pid_at_setpoint:
        ftype: raw
        label: 'Status'
        units: None
        dtype: int64
        rate: 'hk'
        var: camdict['winter'].state['pc_pid_at_setpoint']
    pc_pid_ramp_status:
        ftype: raw
        label: 'Status'
        units: None
        dtype: int64
        rate: 'hk'
        var: camdict['winter'].state['pc_pid_ramp_status'] 
    pc_pid_init_timestamp:
        ftype: raw
        label: 'time'
        units: 's'
        dtype: int64
        rate: 'hk'
        var: camdict['winter'].state['pc_pid_init_timestamp']
    pc_Kp:
        ftype: raw
        label: 'Coeff'
        units: None
        dtype: float64
        rate: 'hk'
        var: camdict['winter'].state['pc_Kp'] 
    pc_Ki:
        ftype: raw
        label: 'Coeff'
        units: None
        dtype: float64
        rate: 'hk'
        var: camdict['winter'].state['pc_Ki']  
    pc_Kd:
        ftype: raw
        label: 'Coeff'
        units: None
        dtype: float64
        rate: 'hk'
        var: camdict['winter'].state['pc_Kd'] 
    pc_max_dacV:
        ftype: raw
        label: 'Volt'
        units: 'V'
        dtype: float64
        rate: 'hk'
        var: camdict['winter'].state['pc_max_dacV'] 
    pc_tec_status:
        ftype: raw
        label: 'status'
        units: None
        dtype: int64
        rate: 'hk'
        var: camdict['winter'].state['pc_tec_status']  
    pc_exptime:
        ftype: raw
        label: 'time'
        units: 's'
        dtype: float64
        rate: 'hk'
        var: camdict['winter'].state['pc_exptime']
    pc_connected:
        ftype: raw
        label: 'status'
        units: None
        dtype: int64
        rate: 'hk'
        var: camdict['winter'].state['pc_connected']
    pc_sensor_daemon_connected:
        ftype: raw
        label: 'status'
        units: None
        dtype: int64
        rate: 'hk'
        var: camdict['winter'].state['pc_sensor_daemon_connected']
    pc_startup_validated:
        ftype: raw
        label: 'status'
        units: None
        dtype: int64
        rate: 'hk'
        var: camdict['winter'].state['pc_startup_validated']
    pc_new_img_flag:
        ftype: raw
        label: 'status'
        units: None
        dtype: int64
        rate: 'hk'
        var: camdict['winter'].state['pc_new_img_flag']   
    pc_V_fpa:
        ftype: raw
        label: 'Voltage'
        units: 'V'
        dtype: float64
        rate: 'hk'
        var: camdict['winter'].state['pc_V_fpa']
    pc_V_roic:
        ftype: raw
        label: 'Voltage'
        units: 'V'
        dtype: float64
        rate: 'hk'
        var: camdict['winter'].state['pc_V_roic']
    pc_V_pb:
        ftype: raw
        label: 'Voltage'
        units: 'V'
        dtype: float64
        rate: 'hk'
        var: camdict['winter'].state['pc_V_pb']
    pc_V_sb:
        ftype: raw
        label: 'Voltage'
        units: 'V'
        dtype: float64
        rate: 'hk'
        var: camdict['winter'].state['pc_V_sb']
    pc_command_active:
        ftype: raw
        label: 'Status'
        units: None
        dtype: float64
        rate: 'hk'
        var: camdict['winter'].state['pc_command_active']
    pc_command_pass:
        ftype: raw
        label: 'Status'
        units: None
        dtype: float64
        rate: 'hk'
        var: camdict['winter'].state['pc_command_pass']
#### FITS HEADER STUFF. THESE ARE STRINGS! WILL NOT BE LOGGED TO THE DIRFILE
header_fields:
    operator_name:
        var: robostate["operator"]
    obstype:
        var: robostate["obstype"]
    programPI:
        var: robostate["programPI"]
    programName:
        var: robostate["programName"]
    qcomment:
        var: robostate["qcomment"]
    targetType:
        var: robostate["targtype"]
    targetName:
        var: robostate["targetName"]
    scheduleName:
        var: robostate["scheduleName"]
    scheduleType:
        var: robostate["scheduleType"]
    obsmode:
        var: robostate["obsmode"]
    pwi4_version:
        var: telescope.state["pwi4.version"]
    mount_model_filename:
        var: telescope.state["mount.model.filename"]
    mirror_cover_state_str:
        var: mirror_cover.state["mirror_cover_state_str"]
    
   
>>>>>>> 2b563c58
<|MERGE_RESOLUTION|>--- conflicted
+++ resolved
@@ -362,7 +362,6 @@
     #min_alt: 30
     min_alt: 15
     max_alt: 85.0
-<<<<<<< HEAD
     default_port: 1 # default port on startup
     ports:
         # Port 1: WINTER
@@ -399,31 +398,6 @@
     - "spring"
 
 ########## TELEMETRY SERVERS ##########
-=======
-    #TODO deprecate this and move to the port-specific values below...
-    # WINTER Values: 
-    rotator_field_angle_zeropoint: 155.0 
-    rotator_home_degs: 65.5
-    rotator_max_degs: 120.0
-    rotator_min_degs: -50.0
-    port:
-        1: 'winter'
-        2: 'summer'
-    rotator:
-        winter:
-            rotator_field_angle_zeropoint: 65.0 
-            rotator_home_degs: 65.5
-            rotator_max_degs: 120.0
-            rotator_min_degs: -90.0
-        summer:
-            rotator_field_angle_zeropoint: 155.0 
-            rotator_home_degs: -25.0
-            #rotator_max_degs: 140.0
-            rotator_max_degs: 160.0
-            #rotator_min_degs: -70.0
-            rotator_min_degs: -210.0
-
->>>>>>> 2b563c58
 # define telemetry servers
 telemetry_server:
     addr:  '198.202.125.214'
@@ -454,25 +428,11 @@
         4 : "ERROR"
         5 : "PARTLY_OPEN"
     
-<<<<<<< HEAD
 ########### LOGGING SET UP ##########
 # where to put the log. base directory is home
 log_directory: 'data/log'
 log_link_directory: 'data'
 log_link_name: 'winter.log'
-=======
-
-# dictionaries to interpret the status from the weather servers
-# *NOTE*: it's best to use keys in quoatations to avoid the yaml loader converting them
-#   for example, yaml loads key = YES as a boolean True value, but "YES" as a string
-#P48_Status_Dict:
-#    P48_Wetness:
-#            'YES': 1
-#            'NO': 0
-#        P48_Weather_Status:
-#            'READY': 1
-#            'UNKNOWN': 0
->>>>>>> 2b563c58
 
 ########### DOME SET UP ##########
 # dome tracking error allowed in degrees
@@ -724,7 +684,6 @@
                 nextmorning: True
                 sundir: 0
                 cmd: 'robo_do_darks --winter'
-<<<<<<< HEAD
             #domeflats:
             #    conds:
             #        cond1:
@@ -760,22 +719,6 @@
                 nextmorning: True
                 sundir: 0
                 cmd: 'robo_do_darks --spring'
-=======
-            twilight_domeflat:
-                conds:
-                    cond1:
-                        type: 'sun'
-                        val: 5.0
-                        cond: '<'
-                    # cond2:
-                    #     type: 'sun'
-                    #     val: -10.0
-                    #     cond: '>'
-                repeat_on_restart: False
-                nextmorning: False
-                sundir: -1
-                cmd: 'robo_do_calibration -df'
->>>>>>> 2b563c58
     summer:
         dark:
             n_imgs: 5
@@ -859,13 +802,10 @@
         summer: 19400
         winter: 11925
     focus_filters:
-<<<<<<< HEAD
         spring:
             - 'J'
         winter:
             - 'J'
-=======
->>>>>>> 2b563c58
         summer:
             - 'r'
         winter:
@@ -910,11 +850,6 @@
     results_plot_last_link: 'last_focus_plot.lnk'
     focus_model_params: 'focus_model_params.json'
 
-<<<<<<< HEAD
-########### FILTERS AND FILTER WHEELS ###########
-filters:
-    spring:
-=======
 filt_limits:
     uband:
         upper: 10300
@@ -934,9 +869,28 @@
     other6:
         upper: 11150
         lower: 9800
->>>>>>> 2b563c58
 
 filters:
+    spring:
+
+        u:
+            name: "SDSS u'"
+            active: True
+        g:
+            name: "SDSS g'"
+            active: True
+        r:
+            name: "SDSS r'"
+            active: True
+        i:
+            name: "SDSS i'"
+            active: True
+        Y:
+            name: "MKO Y-band (Omega)"
+            active: True
+        J:
+            name: "MKO J-band (Omega)"
+            active: True
     summer:
         r_chroma:
             name: "SDSS r' (Chroma)"
@@ -997,7 +951,6 @@
         
 
 filter_wheels:
-<<<<<<< HEAD
     spring:
         positions:
             0: 'u' # FW Position 0
@@ -1016,17 +969,6 @@
             5: 'Y' # FW Position 4
             6: 'J' # FW Position 5
             7: 'EMPTY' # FW Position 6
-=======
-    summer:
-        positions:
-            1: 'u'
-            2: 'g'
-            3: 'empty'
-            4: 'r'
-            5: 'empty'
-            6: 'i'
-            7: 'empty'
->>>>>>> 2b563c58
     winter:
         positions:
             1: 'dark'
@@ -1103,7 +1045,6 @@
         pixscale: 1.11
         x_pixels: 1984
         y_pixels: 1096
-<<<<<<< HEAD
     
     spring:
         dithers:
@@ -1116,8 +1057,6 @@
         base_position:
             x_pixel: 0
             y_pixel: 0
-=======
->>>>>>> 2b563c58
             
     summer:
         dithers:
@@ -1151,4585 +1090,7 @@
     LJ1:
         config: 'labjack1_config.yaml'
 
-<<<<<<< HEAD
-=======
 # define fields.
 # Note: each rate must have a corresponding "daq_rate" as given above
 fields:
 #general:
-
-    count:
-        ftype: raw
-        label: 'count'
-        units: None
-        dtype: int64
-        rate: slow
-        var: 'index'
-    timestamp:
-        ftype: raw
-        label: 'time'
-        units: ctime
-        dtype: float64
-        rate: slow
-        var: 'timestamp'
-    timestamp_local:
-        ftype: raw
-        label: 'time'
-        units: ctime
-        dtype: float64
-        rate: slow
-        var: 'timestamp_local'
-    testcount:
-        ftype: raw
-        label: 'count'
-        units: None
-        dtype: float64
-        rate: 'hk'
-        var: 'counter.state["count"]'
-#power statues
-    pdu1_1:
-        ftype: raw
-        label: 'State'
-        units: None
-        dtype: int64
-        rate: 'hk'
-        var: 'powerManager.state[1]["status"][0]'
-    pdu1_2:
-        ftype: raw
-        label: 'State'
-        units: None
-        dtype: int64
-        rate: 'hk'
-        var: 'powerManager.state[1]["status"][1]'
-    pdu1_3:
-        ftype: raw
-        label: 'State'
-        units: None
-        dtype: int64
-        rate: 'hk'
-        var: 'powerManager.state[1]["status"][2]'
-    pdu1_4:
-        ftype: raw
-        label: 'State'
-        units: None
-        dtype: int64
-        rate: 'hk'
-        var: 'powerManager.state[1]["status"][3]'
-    pdu1_5:
-        ftype: raw
-        label: 'State'
-        units: None
-        dtype: int64
-        rate: 'hk'
-        var: 'powerManager.state[1]["status"][4]'
-    pdu1_6:
-        ftype: raw
-        label: 'State'
-        units: None
-        dtype: int64
-        rate: 'hk'
-        var: 'powerManager.state[1]["status"][5]'
-    pdu1_7:
-        ftype: raw
-        label: 'State'
-        units: None
-        dtype: int64
-        rate: 'hk'
-        var: 'powerManager.state[1]["status"][6]'
-    pdu1_8:
-        ftype: raw
-        label: 'State'
-        units: None
-        dtype: int64
-        rate: 'hk'
-        var: 'powerManager.state[1]["status"][7]'
-    pdu2_1:
-        ftype: raw
-        label: 'State'
-        units: None
-        dtype: int64
-        rate: 'hk'
-        var: 'powerManager.state[2]["status"][0]'
-    pdu2_2:
-        ftype: raw
-        label: 'State'
-        units: None
-        dtype: int64
-        rate: 'hk'
-        var: 'powerManager.state[2]["status"][1]'
-    pdu2_3:
-        ftype: raw
-        label: 'State'
-        units: None
-        dtype: int64
-        rate: 'hk'
-        var: 'powerManager.state[2]["status"][2]'
-    pdu2_4:
-        ftype: raw
-        label: 'State'
-        units: None
-        dtype: int64
-        rate: 'hk'
-        var: 'powerManager.state[2]["status"][3]'
-    pdu2_5:
-        ftype: raw
-        label: 'State'
-        units: None
-        dtype: int64
-        rate: 'hk'
-        var: 'powerManager.state[2]["status"][4]'
-    pdu2_6:
-        ftype: raw
-        label: 'State'
-        units: None
-        dtype: int64
-        rate: 'hk'
-        var: 'powerManager.state[2]["status"][5]'
-    pdu2_7:
-        ftype: raw
-        label: 'State'
-        units: None
-        dtype: int64
-        rate: 'hk'
-        var: 'powerManager.state[2]["status"][6]'
-    pdu2_8:
-        ftype: raw
-        label: 'State'
-        units: None
-        dtype: int64
-        rate: 'hk'
-        var: 'powerManager.state[2]["status"][7]'
-    pdu3_1:
-        ftype: raw
-        label: 'State'
-        units: None
-        dtype: int64
-        rate: 'hk'
-        var: 'powerManager.state[3]["status"][0]'
-    pdu3_2:
-        ftype: raw
-        label: 'State'
-        units: None
-        dtype: int64
-        rate: 'hk'
-        var: 'powerManager.state[3]["status"][1]'
-# site
-    site_latitude_degs:
-        ftype: raw
-        label: Latitude
-        units: deg
-        dtype: float64
-        rate: fast
-        var: ephem.lat_deg
-    site_longitude_degs:
-        ftype: raw
-        label: Longitude
-        units: deg
-        dtype: float64
-        rate: fast
-        var: ephem.lon_deg
-    site_height_meters:
-        ftype: raw
-        label: Height
-        units: m
-        dtype: float64
-        rate: fast
-        var: ephem.height_m
-        
-#ephemeris
-    ephem_timestamp:
-        ftype: raw
-        label: 'time'
-        units: ctime
-        dtype: float64
-        rate: slow
-        var: 'ephem.state["timestamp"]'
-    ephem_mjd:
-        ftype: raw
-        label: 'MJD'
-        units: None
-        dtype: float64
-        rate: slow
-        var: "ephem.state['mjd']"
-    sun_alt:
-        ftype: raw
-        label: 'Alt'
-        units: deg
-        dtype: float64
-        rate: slow
-        var: "ephem.state['sunalt']"
-    sun_rising:
-        ftype: raw
-        label: 'Status'
-        units: None
-        dtype: int64
-        rate: hk
-        var: "ephem.state['sun_rising']"
-    moon_alt:
-        ftype: raw
-        label: 'Alt'
-        units: deg
-        dtype: float64
-        rate: slow
-        var: "ephem.state['moonalt']"
-    moon_az:
-        ftype: raw
-        label: 'Az'
-        units: deg
-        dtype: float64
-        rate: slow
-        var: "ephem.state['moonaz']"
-    ephem_dist_moon:
-        ftype: raw
-        label: 'Dist'
-        units: deg
-        dtype: float64
-        rate: slow
-        var: "ephem.state['ephem_dist_moon']"
-    ephem_dist_mercury:
-        ftype: raw
-        label: 'Dist'
-        units: deg
-        dtype: float64
-        rate: slow
-        var: "ephem.state['ephem_dist_mercury']"
-    ephem_dist_venus:
-        ftype: raw
-        label: 'Dist'
-        units: deg
-        dtype: float64
-        rate: slow
-        var: "ephem.state['ephem_dist_venus']"
-    ephem_dist_mars:
-        ftype: raw
-        label: 'Dist'
-        units: deg
-        dtype: float64
-        rate: slow
-        var: "ephem.state['ephem_dist_mars']"
-    ephem_dist_jupiter:
-        ftype: raw
-        label: 'Dist'
-        units: deg
-        dtype: float64
-        rate: slow
-        var: "ephem.state['ephem_dist_jupiter']"
-    ephem_dist_saturn:
-        ftype: raw
-        label: 'Dist'
-        units: deg
-        dtype: float64
-        rate: slow
-        var: "ephem.state['ephem_dist_saturn']"
-    ephem_in_view:
-        ftype: raw
-        label: 'State'
-        units: deg
-        dtype: int64
-        rate: slow
-        var: "ephem.state['ephem_in_view']"
-    ephem_telemetry_connected:
-        ftype: raw
-        label: 'State'
-        units: deg
-        dtype: int64
-        rate: slow
-        var: "ephem.state['telemetry_connected']"
-    
-    
-#schedule
-    az_scheduled:
-        ftype: raw
-        label: 'Az'
-        units: deg
-        dtype: float64
-        rate: slow
-        var: "schedule.currentObs['azimuth']"
-    alt_scheduled:
-        ftype: raw
-        label: 'Alt'
-        units: deg
-        dtype: float64
-        rate: slow
-        var: "schedule.currentObs['azimuth']"
-    remaining_schedule_targets:
-        ftype: raw
-        label: 'Num'
-        units: None
-        dtype: int64
-        rate: hk
-        var: "schedule.remaining_observable_entries"
-    
-#telescope
-    pwi4_version_field0:
-        ftype: raw
-        label: Version
-        units: None
-        dtype: float64
-        rate: fast
-        var: telescope.state["pwi4.version_field[0]"]
-    pwi4_version_field1:
-        ftype: raw
-        label: Version
-        units: None
-        dtype: float64
-        rate: fast
-        var: telescope.state["pwi4.version_field[1]"]
-    pwi4_version_field2:
-        ftype: raw
-        label: Version
-        units: None
-        dtype: float64
-        rate: fast
-        var: telescope.state["pwi4.version_field[2]"]
-    pwi4_version_field3:
-        ftype: raw
-        label: Version
-        units: None
-        dtype: float64
-        rate: fast
-        var: telescope.state["pwi4.version_field[3]"]
-    telescope_timestamp_utc:
-        ftype: raw
-        label: 'time'
-        units: 's'
-        dtype: float64
-        rate: fast
-        var: telescope.state["response.timestamp_utc"]
-    mount_latitude_degs:
-        ftype: raw
-        label: Latitude
-        units: deg
-        dtype: float64
-        rate: fast
-        var: telescope.state["site.latitude_degs"]
-    mount_longitude_degs:
-        ftype: raw
-        label: Longitude
-        units: deg
-        dtype: float64
-        rate: fast
-        var: telescope.state["site.longitude_degs"]
-    mount_height_meters:
-        ftype: raw
-        label: Height
-        units: m
-        dtype: float64
-        rate: fast
-        var: telescope.state["site.height_meters"]
-    mount_lmst_hours:
-        ftype: raw
-        label: LMST
-        units: hours
-        dtype: float64
-        rate: fast
-        var: telescope.state["site.lmst_hours"]
-    mount_is_connected:
-        ftype: raw
-        label: 'MountConnected'
-        units: None
-        dtype: int64
-        rate: fast
-        var: telescope.state["mount.is_connected"]
-    mount_geometry:
-        ftype: raw
-        label: Mode
-        units: None
-        dtype: int64
-        rate: fast
-        var: telescope.state["mount.geometry"]
-    mount_timestamp_utc:
-        ftype: raw
-        label: 'time'
-        units: 's'
-        dtype: float64
-        rate: fast
-        var: telescope.state["mount.timestamp_utc"]
-    mount_jd:
-        ftype: raw
-        label: 'JD'
-        units: None
-        dtype: float64
-        rate: fast
-        var: telescope.state["mount.julian_date"]
-    mount_slew_time_constant:
-        ftype: raw
-        label: 'time'
-        units: 's'
-        dtype: float64
-        rate: fast
-        var: telescope.state["mount.slew_time_constant"]
-    mount_ra_apparent_hours:
-        ftype: raw
-        label: RA
-        units: hours
-        dtype: float64
-        rate: fast
-        var: telescope.state["mount.ra_apparent_hours"]
-    mount_dec_apparent_degs:
-        ftype: raw
-        label: DEC
-        units: degs
-        dtype: float64
-        rate: fast
-        var: 'telescope.state["mount.dec_apparent_degs"]'
-    mount_ra_j2000_hours:
-        ftype: raw
-        label: RAJ2000
-        units: 'hours'
-        dtype: float64
-        rate: fast
-        var: telescope.state["mount.ra_j2000_hours"]
-    mount_dec_j2000_deg:
-        ftype: raw
-        label: DECJ2000
-        units: 'deg'
-        dtype: float64
-        rate: fast
-        var: telescope.state["mount.dec_j2000_degs"]
-    mount_target_ra_apparent_hours:
-        ftype: raw
-        label: RA
-        units: 'hours'
-        dtype: float64
-        rate: fast
-        var: telescope.state["mount.target_ra_apparent_hours"]
-    mount_target_dec_apparent_deg:
-        ftype: raw
-        label: DEC
-        units: 'deg'
-        dtype: float64
-        rate: fast
-        var: telescope.state["mount.target_dec_apparent_degs"]
-    mount_az_deg:
-        ftype: raw
-        label: 'Az'
-        units: 'deg'
-        dtype: float64
-        rate: fast
-        var: 'telescope.state["mount.azimuth_degs"]'
-    mount_alt_deg:
-        ftype: raw
-        label: 'Alt'
-        units: 'deg'
-        dtype: float64
-        rate: fast
-        var: 'telescope.state["mount.altitude_degs"]'
-    mount_is_slewing:
-        ftype: raw
-        label: 'Status'
-        units: None
-        dtype: int64
-        rate: fast
-        var: 'telescope.state["mount.is_slewing"]'
-    mount_is_tracking:
-        ftype: raw
-        label: 'Status'
-        units: None
-        dtype: int64
-        rate: fast
-        var: telescope.state["mount.is_tracking"]
-    mount_field_angle_here:
-        ftype: raw
-        label: 'Angle'
-        units: 'deg'
-        dtype: float64
-        rate: fast
-        var: telescope.state["mount.field_angle_here_degs"]
-    mount_angle_at_target:
-        ftype: raw
-        label: 'Angle'
-        units: 'deg'
-        dtype: float64
-        rate: fast
-        var: telescope.state["mount.field_angle_at_target_degs"]
-    mount_field_angle_rate_at_target:
-        ftype: raw
-        label: 'rate'
-        units: 'dps'
-        dtype: float64
-        rate: fast
-        var: telescope.state["mount.field_angle_rate_at_target_degs_per_sec"]
-    mount_path_angle_at_target:
-        ftype: raw
-        label: 'Angle'
-        units: 'deg'
-        dtype: float64
-        rate: fast
-        var: telescope.state["mount.path_angle_at_target_degs"]
-    mount_path_angle_rate_at_target:
-        ftype: raw
-        label: 'rate'
-        units: 'dps'
-        dtype: float64
-        rate: fast
-        var: telescope.state["mount.path_angle_rate_at_target_degs_per_sec"]
-    mount_offsets_ra_arcsec_total:
-        ftype: raw
-        label: 'RA'
-        units: 'arcsec'
-        dtype: float64
-        rate: hk
-        var: telescope.state["mount.offsets.ra_arcsec.total"]
-    mount_offsets_ra_arcsec_rate:
-        ftype: raw
-        label: 'RA'
-        units: 'arcsecps'
-        dtype: float64
-        rate: hk
-        var: telescope.state["mount.offsets.ra_arcsec.rate"]
-    mount_offsets_dec_arcsec_total:
-        ftype: raw
-        label: 'Dec'
-        units: 'arcsec'
-        dtype: float64
-        rate: hk
-        var: telescope.state["mount.offsets.dec_arcsec.total"]
-    mount_offsets_dec_arcsec_rate:
-        ftype: raw
-        label: 'RA'
-        units: 'arcsecps'
-        dtype: float64
-        rate: hk
-        var: telescope.state["mount.offsets.dec_arcsec.rate"]
-    
-    # axis0 = AZ
-    mount_az_is_enabled:
-        ftype: raw
-        label: 'Status'
-        units: None
-        dtype: int64
-        rate: fast
-        var: 'telescope.state["mount.axis0.is_enabled"]'
-    mount_az_rms_error:
-        ftype: raw
-        label: 'Angle'
-        units: 'arcsec'
-        dtype: float64
-        rate: fast
-        var: telescope.state["mount.axis0.rms_error_arcsec"]
-    mount_az_dist_to_target:
-        ftype: raw
-        label: 'Angle'
-        units: 'arcsec'
-        dtype: float64
-        rate: fast
-        var: "telescope.state['mount.axis0.dist_to_target_arcsec']"
-    mount_az_servo_error:
-        ftype: raw
-        label: 'Angle'
-        units: 'arcsec'
-        dtype: float64
-        rate: fast
-        var: telescope.state["mount.axis0.servo_error_arcsec"]
-    mount_az_position:
-        ftype: raw
-        label: 'Angle'
-        units: 'deg'
-        dtype: float64
-        rate: fast
-        var: telescope.state["mount.axis0.position_degs"]
-    mount_az_position_timestamp:
-        ftype: raw
-        label: 'time'
-        units: 's'
-        dtype: float64
-        rate: fast
-        var: telescope.state["mount.axis0.position_timestamp"]
-    # axis1 = alt
-    mount_alt_is_enabled:
-        ftype: raw
-        label: 'Status'
-        units: None
-        dtype: int64
-        rate: fast
-        var: 'telescope.state["mount.axis1.is_enabled"]'
-    mount_alt_rms_error:
-        ftype: raw
-        label: 'Angle'
-        units: 'arcsec'
-        dtype: float64
-        rate: fast
-        var: telescope.state["mount.axis1.rms_error_arcsec"]
-    mount_alt_dist_to_target:
-        ftype: raw
-        label: 'Angle'
-        units: 'deg'
-        dtype: float64
-        rate: fast
-        var: 'telescope.state["mount.axis1.dist_to_target_arcsec"]'
-    mount_alt_servo_error:
-        ftype: raw
-        label: 'Angle'
-        units: 'arcsec'
-        dtype: float64
-        rate: fast
-        var: telescope.state["mount.axis1.servo_error_arcsec"]
-    mount_alt_position:
-        ftype: raw
-        label: 'Angle'
-        units: 'deg'
-        dtype: float64
-        rate: fast
-        var: telescope.state["mount.axis1.position_degs"]
-    mount_alt_position_timestamp:
-        ftype: raw
-        label: 'time'
-        units: 's'
-        dtype: float64
-        rate: fast
-        var: telescope.state["mount.axis1.position_timestamp"]
-    # Telescope Sky Model Information
-    mount_model_num_points_total:
-        ftype: raw
-        label: 'number'
-        units: None
-        dtype: int64
-        rate: fast
-        var: telescope.state["mount.model.num_points_total"]
-    mount_model_num_points_enabled:
-        ftype: raw
-        label: 'number'
-        units: None
-        dtype: int64
-        rate: fast
-        var: telescope.state["mount.model.num_points_enabled"]
-    mount_model_rms_error:
-        ftype: raw
-        label: 'Angle'
-        units: 'arcsec'
-        dtype: float64
-        rate: fast
-        var: telescope.state["mount.model.rms_error_arcsec"]
-    # mirror cover
-    Mirror_Cover_State:
-        ftype: raw
-        label: 'status'
-        units: None
-        dtype: int64
-        rate: slow
-        var: 'mirror_cover.state["mirror_cover_state"]'
-    Mirror_Cover_State_timestamp:
-        ftype: raw
-        label: 'time'
-        units: ctime
-        dtype: float64
-        rate: slow
-        var: 'mirror_cover.state["mirror_cover_state_last_timestamp"]'
-    Mirror_Cover_Connected:
-        ftype: raw
-        label: 'status'
-        units: None
-        dtype: int64
-        rate: slow
-        var: 'mirror_cover.state["mirror_cover_connected"]'
-    Mirror_Cover_Connected_timestamp:
-        ftype: raw
-        label: 'time'
-        units: ctime
-        dtype: float64
-        rate: slow
-        var: 'mirror_cover.state["mirror_cover_connected_last_timestamp"]'
-
-    # focuser
-    focuser_is_connected:
-        ftype: raw
-        label: 'Status'
-        units: None
-        dtype: int64
-        rate: fast
-        var: telescope.state["focuser.is_connected"]
-    focuser_is_enabled:
-        ftype: raw
-        label: 'Status'
-        units: None
-        dtype: int64
-        rate: fast
-        var: telescope.state["focuser.is_enabled"]
-    focuser_position:
-        ftype: raw
-        label: 'Position'
-        units: 'steps'
-        dtype: float64
-        rate: fast
-        var: telescope.state["focuser.position"]
-    focuser_is_moving:
-        ftype: raw
-        label: 'Status'
-        units: None
-        dtype: int64
-        rate: fast
-        var: telescope.state["focuser.is_moving"]
-    rotator_is_connected:
-        ftype: raw
-        label: 'Status'
-        units: None
-        dtype: int64
-        rate: fast
-        var: telescope.state["rotator.is_connected"]
-    rotator_is_enabled:
-        ftype: raw
-        label: 'Status'
-        units: None
-        dtype: int64
-        rate: fast
-        var: telescope.state["rotator.is_enabled"]
-    rotator_wrap_check_enabled:
-        ftype: raw
-        label: 'Status'
-        units: None
-        dtype: int64
-        rate: fast
-        var: telescope.state["rotator_wrap_check_enabled"]
-    rotator_wrap_status:
-        ftype: raw
-        label: 'Status'
-        units: None
-        dtype: int64
-        rate: fast
-        var: telescope.state["wrap_status"]
-    rotator_mech_position:
-        ftype: raw
-        label: 'Position'
-        units: 'deg'
-        dtype: float64
-        rate: fast
-        var: telescope.state["rotator.mech_position_degs"]
-    rotator_field_angle:
-        ftype: raw
-        label: 'Angle'
-        units: 'deg'
-        dtype: float64
-        rate: fast
-        var: telescope.state["rotator.field_angle_degs"]
-    rotator_is_moving:
-        ftype: raw
-        label: 'Status'
-        units: None
-        dtype: int64
-        rate: fast
-        var: telescope.state["rotator.is_moving"]
-    rotator_is_slewing:
-        ftype: raw
-        label: 'Status'
-        units: None
-        dtype: int64
-        rate: fast
-        var: telescope.state["rotator.is_slewing"]
-    telescope_m3_port:
-        ftype: raw
-        label: 'Port'
-        units: None
-        dtype: int64
-        rate: fast
-        var: telescope.state["m3.port"]
-    telescope_autofocus_is_running:
-        ftype: raw
-        label: 'Status'
-        units: None
-        dtype: int64
-        rate: fast
-        var: telescope.state["autofocus.is_running"]
-    telescope_autofocus_success:
-        ftype: raw
-        label: 'Status'
-        units: None
-        dtype: int64
-        rate: fast
-        var: telescope.state["autofocus.success"]
-    telescope_autofocus_best_position:
-        ftype: raw
-        label: 'Position'
-        units: 'steps'
-        dtype: float64
-        rate: fast
-        var: telescope.state["autofocus.best_position"]
-    telescope_autofocus_tolerance:
-        ftype: raw
-        label: 'Position'
-        units: 'steps'
-        dtype: float64
-        rate: fast
-        var: telescope.state["autofocus.tolerance"]
-    # telescope temperatures
-    telescope_temp_m1:
-        ftype: raw
-        label: 'T'
-        units: 'C'
-        dtype: float64
-        rate: fast
-        var: telescope.state["temperature.primary"]
-    telescope_temp_m2:
-        ftype: raw
-        label: 'T'
-        units: 'C'
-        dtype: float64
-        rate: fast
-        var: telescope.state["temperature.secondary"]
-    telescope_temp_m3:
-        ftype: raw
-        label: 'T'
-        units: 'C'
-        dtype: float64
-        rate: fast
-        var: telescope.state["temperature.m3"]
-    telescope_temp_ambient:
-        ftype: raw
-        label: 'T'
-        units: 'C'
-        dtype: float64
-        rate: fast
-        var: telescope.state["temperature.ambient"]
-#weather:
-    #CDS (Clear Dark Skies)
-    cds_cloud_index:
-        ftype: raw
-        label: 'CloudIndex'
-        units: None
-        dtype: float64
-        rate: slow
-        sys: weather
-        var: 'weather.CDSCLOUD'
-    cds_trans_index:
-        ftype: raw
-        label: TransIndex
-        units: None
-        dtype: float64
-        rate: slow
-        sys: weather
-        var: 'weather.CDSTRANS'
-    cds_seeing_index:
-        ftype: raw
-        label: SeeingIndex
-        units: None
-        dtype: float64
-        rate: slow
-        sys: weather
-        var: 'weather.CDSSEEING'
-    cds_wind_index:
-        ftype: raw
-        label: WindIndex
-        units: None
-        dtype: float64
-        rate: slow
-        sys: weather
-        var: 'weather.CDSWINDI'
-    ws_cds_max:
-        ftype: raw
-        label: Speed
-        units: mph
-        dtype: float64
-        rate: slow
-        sys: weather
-        var: 'weather.CDSWINDMAX'
-    ws_cds_min:
-        ftype: raw
-        label: Speed
-        units: mph
-        dtype: float64
-        rate: slow
-        sys: weather
-        var: 'weather.CDSWINDMIN'
-    cds_rh_index:
-        ftype: raw
-        label: RHIndex
-        units: None
-        dtype: float64
-        rate: slow
-        sys: weather
-        var: 'weather.CDSRHI'
-    rh_cds_min:
-        ftype: raw
-        label: RH
-        units: pct
-        dtype: float64
-        rate: slow
-        sys: weather
-        var: 'weather.CDSRHMIN'
-    rh_cds_max:
-        ftype: raw
-        label: RH
-        units: pct
-        dtype: float64
-        rate: slow
-        sys: weather
-        var: 'weather.CDSRHMAX'
-    rh_cds_min:
-        ftype: raw
-        label: RH
-        units: pct
-        dtype: float64
-        rate: slow
-        sys: weather
-        var: 'weather.CDSRHMAX'
-    cds_temp_index:
-        ftype: raw
-        label: TempIndex
-        units: None
-        dtype: float64
-        rate: slow
-        sys: weather
-        var: 'weather.CDSTEMPI'
-    T_cds_min:
-        ftype: raw
-        label: T
-        units: C
-        dtype: float64
-        rate: slow
-        sys: weather
-        var: 'weather.CDSTEMPMIN'
-    T_cds_max:
-        ftype: raw
-        label: T
-        units: C
-        dtype: float64
-        rate: slow
-        sys: weather
-        var: 'weather.CDSTEMPMAX'
-    cloud_min:
-        ftype: raw
-        label: 'Clouds-Min'
-        units: None
-        dtype: float64
-        rate: slow
-        var: 'weather.CLOUD_MIN'
-    cloud_max:
-        ftype: raw
-        label: 'Clouds-Max'
-        units: None
-        dtype: float64
-        rate: slow
-        var: 'weather.CLOUD_MAX'
-    # Palomar Command Server: PCS
-    dome_is_connected:
-        ftype: raw
-        label: 'status'
-        units: None
-        dtype: int64
-        rate: slow
-        var: 'dome.state["is_connected"]'
-    dome_reconnect_remaining_time:
-        ftype: raw
-        label: 'status'
-        units: None
-        dtype: int64
-        rate: slow
-        var: 'dome.state["reconnect_remaining_time"]'
-    dome_reconnect_timeout:
-        ftype: raw
-        label: 'status'
-        units: None
-        dtype: int64
-        rate: slow
-        var: 'dome.state["reconnect_timeout"]'
-    dome_last_command_reply:
-        ftype: raw
-        label: 'status'
-        units: None
-        dtype: int64
-        rate: slow
-        var: 'dome.state["last_command_reply"]'
-    dome_query_time:
-        ftype: raw
-        label: 'time'
-        units: 's'
-        dtype: float64
-        rate: 'hk'
-        var: 'dome.state["query_timestamp"]'
-    dome_timestamp:
-        ftype: raw
-        label: 'time'
-        units: 's'
-        dtype: float64
-        rate: slow
-        var: 'dome.state["timestamp"]'
-    dome_telescope_power:
-        ftype: raw
-        label: 'status'
-        units: None
-        dtype: int64
-        rate: slow
-        var: 'dome.state["Telescope_Power"]'
-    dome_az_deg:
-        ftype: raw
-        label: 'Az'
-        units: 'deg'
-        dtype: float64
-        rate: slow
-        var: 'dome.state["Dome_Azimuth"]'
-    dome_status:
-        ftype: raw
-        label: 'status'
-        units: None
-        dtype: int64
-        rate: slow
-        var: 'dome.state["Dome_Status_Num"]'
-    dome_home_status:
-        ftype: raw
-        label: 'status'
-        units: None
-        dtype: int64
-        rate: slow
-        var: 'dome.state["Home_Status_Num"]'
-    dome_shutter_status:
-        ftype: raw
-        label: 'status'
-        units: None
-        dtype: int64
-        rate: slow
-        var: 'dome.state["Shutter_Status_Num"]'
-    dome_control_status:
-        ftype: raw
-        label: 'status'
-        units: None
-        dtype: int64
-        rate: slow
-        var: 'dome.state["Control_Status_Num"]'
-    dome_close_status:
-        ftype: raw
-        label: 'status'
-        units: None
-        dtype: int64
-        rate: slow
-        var: 'dome.state["Close_Status_Num"]'
-    dome_weather_status:
-        ftype: raw
-        label: 'status'
-        units: None
-        dtype: int64
-        rate: slow
-        var: 'dome.state["Weather_Status_Num"]'
-    dome_sunlight_status:
-        ftype: raw
-        label: 'status'
-        units: None
-        dtype: int64
-        rate: slow
-        var: 'dome.state["Sunlight_Status_Num"]'
-    dome_wetness_status:
-        ftype: raw
-        label: 'status'
-        units: None
-        dtype: int64
-        rate: slow
-        var: 'dome.state["Wetness_Status_Num"]'
-    dome_dt_since_last_ok_to_open:
-        ftype: raw
-        label: 'Time'
-        units: 's'
-        dtype: float64
-        rate: hk
-        var: 'dome.state["dt_since_last_ok_to_open"]'
-    dome_ok_to_open:
-        ftype: raw
-        label: 'Status'
-        units: None
-        dtype: int64
-        rate: hk
-        var: 'dome.state["ok_to_open"]'
-    # things from dome_local
-    dome_tracking_status:
-        ftype: raw
-        label: 'status'
-        units: None
-        dtype: int64
-        rate: 'hk'
-        var: 'dome.state["tracking"]'
-    dome_az_goal:
-        ftype: raw
-        label: 'Az'
-        units: 'deg'
-        dtype: float64
-        rate: slow
-        var: 'dome.state["az_goal"]'
-    dome_az_error:
-        ftype: raw
-        label: 'Az'
-        units: 'deg'
-        dtype: float64
-        rate: slow
-        var: 'dome.state["az_error"]'
-    
-    # Weather info from dome
-    Tdp_outside_threshold_pcs:
-        ftype: raw
-        label: 'DewPoint'
-        units: 'C'
-        dtype: float64
-        rate: slow
-        var: 'dome.state["Outside_Dewpoint_Threshold"]'
-    windspeed_average_threshold_pcs:
-        ftype: raw
-        label: 'speed'
-        units: 'mps'
-        dtype: float64
-        rate: slow
-        var: 'dome.state["Average_Wind_Speed_Threshold"]'
-    T_outside_pcs:
-        ftype: raw
-        label: 'T'
-        units: 'C'
-        dtype: float64
-        rate: slow
-        var: 'dome.state["Outside_Temp"]'
-    rh_outside_pcs:
-        ftype: raw
-        label: 'RH'
-        units: 'pct'
-        dtype: float64
-        rate: slow
-        var: 'dome.state["Outside_RH"]'
-    Tdp_outside_pcs:
-        ftype: raw
-        label: 'T'
-        units: 'C'
-        dtype: float64
-        rate: slow
-        var: 'dome.state["Outside_Dewpoint"]'
-    pressure_pcs:
-        ftype: raw
-        label: 'speed'
-        units: 'mps'
-        dtype: float64
-        rate: slow
-        var: 'dome.state["Pressure"]'
-    wind_direction_pcs:
-        ftype: raw
-        label: 'direction'
-        units: 'deg'
-        dtype: float64
-        rate: slow
-        var: 'dome.state["Wind_Direction"]'
-    windspeed_average_pcs:
-        ftype: raw
-        label: 'speed'
-        units: 'mps'
-        dtype: float64
-        rate: slow
-        var: 'dome.state["Average_Wind_Speed"]'
-    time_remaining_hold_pcs:
-        ftype: raw
-        label: 'time'
-        units: 's'
-        dtype: float64
-        rate: slow
-        var: 'dome.state["Weather_Hold_time"]'
-    
-    # Dome Faults
-    Dome_Fault_Dome_Drive_Comm:
-        ftype: raw
-        label: 'status'
-        units: None
-        dtype: int64
-        rate: slow
-        var: 'dome.state["Fault_Dome_Drive_Comm"]'
-    Dome_Fault_PLC_Comm:
-        ftype: raw
-        label: 'status'
-        units: None
-        dtype: int64
-        rate: slow
-        var: 'dome.state["Fault_PLC_Comm"]'
-    Dome_Fault_Weather_Comm:
-        ftype: raw
-        label: 'status'
-        units: None
-        dtype: int64
-        rate: slow
-        var: 'dome.state["Fault_Weather_Comm"]'
-    Dome_Fault_Fire_Alarm:
-        ftype: raw
-        label: 'status'
-        units: None
-        dtype: int64
-        rate: slow
-        var: 'dome.state["Fault_Fire_Alarm"]'
-    Dome_Fault_Door_Open:
-        ftype: raw
-        label: 'status'
-        units: None
-        dtype: int64
-        rate: slow
-        var: 'dome.state["Fault_Door_Open"]'
-    Dome_Fault_ESTOP:
-        ftype: raw
-        label: 'status'
-        units: None
-        dtype: int64
-        rate: slow
-        var: 'dome.state["Fault_ESTOP"]'
-    Dome_Fault_Over_Temp:
-        ftype: raw
-        label: 'status'
-        units: None
-        dtype: int64
-        rate: slow
-        var: 'dome.state["Fault_Over_Temp"]'
-    Dome_Fault_Drive_Internal_Voltage:
-        ftype: raw
-        label: 'status'
-        units: None
-        dtype: int64
-        rate: slow
-        var: 'dome.state["Fault_Drive_Internal_Voltage"]'
-    Dome_Fault_Drive_Over_Voltage:
-        ftype: raw
-        label: 'status'
-        units: None
-        dtype: int64
-        rate: slow
-        var: 'dome.state["Fault_Drive_Over_Voltage"]'
-    Dome_Fault_Drive_Over_Current:
-        ftype: raw
-        label: 'status'
-        units: None
-        dtype: int64
-        rate: slow
-        var: 'dome.state["Fault_Drive_Over_Current"]'
-    Dome_Fault_Drive_Motor_Open_Winding:
-        ftype: raw
-        label: 'status'
-        units: None
-        dtype: int64
-        rate: slow
-        var: 'dome.state["Fault_Drive_Motor_Open_Winding"]'
-    Dome_Fault_Drive_Bad_Encoder:
-        ftype: raw
-        label: 'status'
-        units: None
-        dtype: int64
-        rate: slow
-        var: 'dome.state["Fault_Drive_Bad_Encoder"]'
-        
-    # Palomar telemetry server: P48
-    p48_is_online:
-        ftype: raw
-        label: 'status'
-        units: None
-        dtype: int64
-        rate: slow
-        var: 'weather.P48_Online'
-    time_utc_p48:
-        ftype: raw
-        label: 'time'
-        units: 's'
-        dtype: float64
-        rate: slow
-        var: weather.P48_UTC_timestamp
-    ws_avg_threshold_p48:
-        ftype: raw
-        label: 'windspeed'
-        units: 'mps'
-        dtype: float64
-        rate: slow
-        var: weather.P48_Windspeed_Avg_Threshold
-    ws_gust_threshold_p48:
-        ftype: raw
-        label: 'windspeed'
-        units: 'mps'
-        dtype: float64
-        rate: slow
-        var: weather.P48_Gust_Speed_Threshold
-    time_alarm_p48:
-        ftype: raw
-        label: 'time'
-        units: 's'
-        dtype: float64
-        rate: slow
-        var: weather.P48_Alarm_Hold_Time
-    time_remaining_hold_p48:
-        ftype: raw
-        label: 'time'
-        units: 's'
-        dtype: float64
-        rate: slow
-        var: weather.P48_Remaining_Hold_Time
-    rh_threshold_outside_p48:
-        ftype: raw
-        label: 'RH'
-        units: 'pct'
-        dtype: float64
-        rate: slow
-        var: weather.P48_Remaining_Hold_Time
-    rh_threshold_inside_p48:
-        ftype: raw
-        label: 'RH'
-        units: 'pct'
-        dtype: float64
-        rate: slow
-        var: weather.P48_Inside_DewPt_Threshold
-    wind_dir_current_p48:
-        ftype: raw
-        label: 'angle'
-        units: 'degrees'
-        dtype: float64
-        rate: slow
-        var: weather.P48_Wind_Dir_Current
-    ws_current_p48:
-        ftype: raw
-        label: 'speed'
-        units: 'm/s'
-        dtype: float64
-        rate: slow
-        var: weather.P48_Windspeed_Current
-    ws_avg_p48:
-        ftype: raw
-        label: 'speed'
-        units: 'mps'
-        dtype: float64
-        rate: slow
-        var: weather.P48_Windspeed_Average
-    T_outside_air_p48:
-        ftype: raw
-        label: 'T'
-        units: 'C'
-        dtype: float64
-        rate: slow
-        var: weather.P48_Outside_Air_Temp
-    rh_outside_p48:
-        ftype: raw
-        label: 'RH'
-        units: 'pct'
-        dtype: float64
-        rate: slow
-        var: weather.P48_Outside_Rel_Hum
-    Tdp_outside_p48:
-        ftype: raw
-        label: 'DewPoint'
-        units: 'C'
-        dtype: float64
-        rate: slow
-        var: weather.P48_Outside_DewPt
-    T_inside_air_p48:
-        ftype: raw
-        label: 'T'
-        units: 'C'
-        dtype: float64
-        rate: slow
-        var: weather.P48_Inside_Air_Temp
-    rh_inside_p48:
-        ftype: raw
-        label: 'RH'
-        units: 'pct'
-        dtype: float64
-        rate: slow
-        var: weather.P48_Inside_Rel_Hum
-    Tdp_inside_p48:
-        ftype: raw
-        label: 'T'
-        units: 'C'
-        dtype: float64
-        rate: slow
-        var: weather.P48_Inside_DewPt
-    wetness_p48:
-        ftype: raw
-        label: 'wetness'
-        units: None
-        dtype: int64
-        rate: slow
-        var: weather.P48_Wetness_Num
-    status_p48:
-        ftype: raw
-        label: 'ready'
-        units: None
-        dtype: int64
-        rate: slow
-        var: weather.P48_Weather_Status_Num
-    ### ROBOTIC DECISION MAKING STUFF ###
-    ok_to_observe:
-        ftype: raw
-        label: 'Status'
-        units: None
-        dtype: int64
-        rate: slow
-        var: 'robostate["ok_to_observe"]'
-    robo_target_alt:
-        ftype: raw
-        label: 'Alt'
-        units: 'Deg'
-        dtype: float64
-        rate: slow
-        var: robostate["target_alt"]
-    robo_target_az:
-        ftype: raw
-        label: 'Az'
-        units: 'Deg'
-        dtype: float64
-        rate: slow
-        var: robostate["target_az"]
-    robo_target_ra_j2000_hours:
-        ftype: raw
-        label: 'RA'
-        units: 'Hours'
-        dtype: float64
-        rate: slow
-        #var: robostate["target_ra_j2000_hours"]
-        var: robostate["j2000_ra_scheduled_hours"]
-    robo_target_ra_j2000_deg:
-        ftype: raw
-        label: 'RA'
-        units: 'Hours'
-        dtype: float64
-        rate: slow
-        #var: robostate["target_ra_j2000_hours"]
-        var: robostate["j2000_ra_scheduled_deg"]
-    robo_target_dec_j2000_deg:
-        ftype: raw
-        label: 'DEC'
-        units: 'Deg'
-        dtype: float64
-        rate: slow
-        #var: robostate["target_dec_j2000_deg"]
-        var: robostate["j2000_dec_scheduled_deg"]
-    robo_pointing_ra_j2000_hours:
-        ftype: raw
-        label: 'RA'
-        units: 'Hours'
-        dtype: float64
-        rate: slow
-        #var: robostate["pointing_ra_j2000_hours"] # this isn't the dithered pointing
-        var: robostate["target_ra_j2000_hours"] 
-    robo_pointing_dec_j2000_deg:
-        ftype: raw
-        label: 'DEC'
-        units: 'Deg'
-        dtype: float64
-        rate: slow
-        #var: robostate["pointing_dec_j2000_deg"] # this isn't the dithered pointing
-        var: robostate["target_dec_j2000_deg"]
-    robo_obsHistID:
-        ftype: raw
-        label: 'ID'
-        units: None
-        dtype: int64
-        rate: slow
-        var: robostate["obsHistID"]
-    robo_fieldID:
-        ftype: raw
-        label: 'ID'
-        units: None
-        dtype: int64
-        rate: slow
-        var: robostate["fieldID"]
-    robo_programID:
-        ftype: raw
-        label: 'ID'
-        units: None
-        dtype: int64
-        rate: slow
-        var: robostate["programID"]
-    robo_observatory_ready:
-        ftype: raw
-        label: 'Status'
-        units: None
-        dtype: int64
-        rate: hk
-        var: robostate["observatory_ready"]    
-    robo_observatory_stowed:
-        ftype: raw
-        label: 'Status'
-        units: None
-        dtype: int64
-        rate: hk
-        var: robostate["observatory_stowed"]  
-    robo_targetPriority:
-        ftype: raw
-        label: 'Value'
-        units: None
-        dtype: float64
-        rate: hk
-        var: robostate["targetPriority"]
-    robo_maxAirmass:
-        ftype: raw
-        label: 'X'
-        units: None
-        dtype: float64
-        rate: hk
-        var: robostate["maxAirmass"]
-    robo_validStart:
-        ftype: raw
-        label: 'MJD'
-        units: None
-        dtype: float64
-        rate: hk
-        var: robostate["validStart"]
-    robo_validStop:
-        ftype: raw
-        label: 'MJD'
-        units: None
-        dtype: float64
-        rate: hk
-        var: robostate["validStop"]
-    robo_dithnum:
-        ftype: raw
-        label: 'Value'
-        units: None
-        dtype: int64
-        rate: hk
-        var: robostate["dithnum"]
-    robo_num_dithers:
-        ftype: raw
-        label: 'Value'
-        units: None
-        dtype: int64
-        rate: hk
-        var: robostate["num_dithers"]
-    robo_ditherStepSize:
-        ftype: raw
-        label: 'Angle'
-        units: 'as'
-        dtype: float64
-        rate: hk
-        var: robostate["ditherStepSize"]
-    robo_visitExpTime:
-        ftype: raw
-        label: 'Time'
-        units: 's'
-        dtype: float64
-        rate: hk
-        var: robostate["visitExpTime"]
-    ### LABJACK STUFF###
-    Flow_LJ0_1:
-        ftype: raw
-        label: 'Flow'
-        units: 'lpm'
-        dtype: float64
-        rate: hk
-        var: labjacks.state['LJ0_Flow1']
-    Flow_LJ0_2:
-        ftype: raw
-        label: 'Flow'
-        units: 'lpm'
-        dtype: float64
-        rate: hk
-        var: labjacks.state['LJ0_Flow2']
-    Flow_LJ0_3: # Port C
-        ftype: raw
-        label: 'Flow'
-        units: 'lpm'
-        dtype: float64
-        rate: hk
-        var: labjacks.state['LJ0_Flow3']
-    Flow_LJ0_4:
-        ftype: raw
-        label: 'Flow'
-        units: 'lpm'
-        dtype: float64
-        rate: hk
-        var: labjacks.state['LJ0_Flow4']
-    Flow_LJ0_5:
-        ftype: raw
-        label: 'Flow'
-        units: 'lpm'
-        dtype: float64
-        rate: hk
-        var: labjacks.state['LJ0_Flow5']
-    Flow_LJ0_6:
-        ftype: raw
-        label: 'Flow'
-        units: 'lpm'
-        dtype: float64
-        rate: hk
-        var: labjacks.state['LJ0_Flow6']
-    #T_LJ0_AIN0:
-    T_misc_powerbox:
-        ftype: raw
-        label: 'T'
-        units: 'C'
-        dtype: float64
-        rate: slow
-        var: labjacks.state['TEMP_LJ0_AIN0']
-    #T_LJ0_AIN1:
-    T_powerbox_star:
-        ftype: raw
-        label: 'T'
-        units: 'C'
-        dtype: float64
-        rate: slow
-        var: labjacks.state['TEMP_LJ0_AIN1']
-    T_powerbox_port:
-    #T_LJ0_AIN2:
-        ftype: raw
-        label: 'T'
-        units: 'C'
-        dtype: float64
-        rate: slow
-        var: labjacks.state['TEMP_LJ0_AIN2']
-    T_ob_star:
-    #T_LJ0_AIN3:
-        ftype: raw
-        label: 'T'
-        units: 'C'
-        dtype: float64
-        rate: slow
-        var: labjacks.state['TEMP_LJ0_AIN3']
-    T_ob_center:
-    #T_LJ0_AIN4:
-        ftype: raw
-        label: 'T'
-        units: 'C'
-        dtype: float64
-        rate: slow
-        var: labjacks.state['TEMP_LJ0_AIN4']
-    T_hx_sc:
-    #T_LJ0_AIN5:
-        ftype: raw
-        label: 'T'
-        units: 'C'
-        dtype: float64
-        rate: slow
-        var: labjacks.state['TEMP_LJ0_AIN5']
-    T_heatsink_sc:
-    #T_LJ0_AIN6:
-        ftype: raw
-        label: 'T'
-        units: 'C'
-        dtype: float64
-        rate: slow
-        var: labjacks.state['TEMP_LJ0_AIN6']
-    T_heatsink_sb:
-    #T_LJ0_AIN7:
-        ftype: raw
-        label: 'T'
-        units: 'C'
-        dtype: float64
-        rate: slow
-        var: labjacks.state['TEMP_LJ0_AIN7']
-    T_heatsink_sa:
-    #T_LJ0_AIN8:
-        ftype: raw
-        label: 'T'
-        units: 'C'
-        dtype: float64
-        rate: slow
-        var: labjacks.state['TEMP_LJ0_AIN8']
-    T_fpga_sb:
-    #T_LJ0_AIN9:
-        ftype: raw
-        label: 'T'
-        units: 'C'
-        dtype: float64
-        rate: slow
-        var: labjacks.state['TEMP_LJ0_AIN9']
-    T_ob_port:
-    #T_LJ0_AIN10:
-        ftype: raw
-        label: 'T'
-        units: 'C'
-        dtype: float64
-        rate: slow
-        var: labjacks.state['TEMP_LJ0_AIN10']
-    T_heatsink_pc:
-    #T_LJ0_AIN11:
-        ftype: raw
-        label: 'T'
-        units: 'C'
-        dtype: float64
-        rate: slow
-        var: labjacks.state['TEMP_LJ0_AIN11']
-    T_heatsink_pb:
-    #T_LJ0_AIN12:
-        ftype: raw
-        label: 'T'
-        units: 'C'
-        dtype: float64
-        rate: slow
-        var: labjacks.state['TEMP_LJ0_AIN12']
-    T_heatsink_pa:
-    #T_LJ0_AIN13:
-        ftype: raw
-        label: 'T'
-        units: 'C'
-        dtype: float64
-        rate: slow
-        var: labjacks.state['TEMP_LJ0_AIN13']
-    T_LJ0_internal:
-    #T_LJ0_AIN14:
-        ftype: raw
-        label: 'T'
-        units: 'C'
-        dtype: float64
-        rate: slow
-        var: labjacks.state['TEMP_LJ0_AIN14']
-    
-    # V_LJ0_AIN1:
-    #     ftype: raw
-    #     label: 'Voltage'
-    #     units: 'V'
-    #     dtype: float64
-    #     rate: slow
-    #     var: labjacks.labjacks['lj0'].state['AIN1']
-    # V_LJ0_AIN2:
-    #     ftype: raw
-    #     label: 'Voltage'
-    #     units: 'V'
-    #     dtype: float64
-    #     rate: slow
-    #     var: labjacks.labjacks['lj0'].state['AIN2']
-    # V_LJ0_AIN3:
-    #     ftype: raw
-    #     label: 'Voltage'
-    #     units: 'V'
-    #     dtype: float64
-    #     rate: slow
-    #     var: labjacks.labjacks['lj0'].state['AIN3']
-    # V_LJ0_AIN4:
-    #     ftype: raw
-    #     label: 'Voltage'
-    #     units: 'V'
-    #     dtype: float64
-    #     rate: slow
-    #     var: labjacks.labjacks['lj0'].state['AIN4']
-    # V_LJ0_AIN5:
-    #     ftype: raw
-    #     label: 'Voltage'
-    #     units: 'V'
-    #     dtype: float64
-    #     rate: slow
-    #     var: labjacks.labjacks['lj0'].state['AIN5']
-    # V_LJ0_AIN6:
-    #     ftype: raw
-    #     label: 'Voltage'
-    #     units: 'V'
-    #     dtype: float64
-    #     rate: slow
-    #     var: labjacks.labjacks['lj0'].state['AIN6']
-    # V_LJ0_AIN7:
-    #     ftype: raw
-    #     label: 'Voltage'
-    #     units: 'V'
-    #     dtype: float64
-    #     rate: slow
-    #     var: labjacks.labjacks['lj0'].state['AIN7']
-    # V_LJ0_AIN8:
-    #     ftype: raw
-    #     label: 'Voltage'
-    #     units: 'V'
-    #     dtype: float64
-    #     rate: slow
-    #     var: labjacks.labjacks['lj0'].state['AIN8']
-    # V_LJ0_AIN9:
-    #     ftype: raw
-    #     label: 'Voltage'
-    #     units: 'V'
-    #     dtype: float64
-    #     rate: slow
-    #     var: labjacks.labjacks['lj0'].state['AIN9']
-    # V_LJ0_AIN10:
-    #     ftype: raw
-    #     label: 'Voltage'
-    #     units: 'V'
-    #     dtype: float64
-    #     rate: slow
-    #     var: labjacks.labjacks['lj0'].state['AIN10']
-    # V_LJ0_AIN11:
-    #     ftype: raw
-    #     label: 'Voltage'
-    #     units: 'V'
-    #     dtype: float64
-    #     rate: slow
-    #     var: labjacks.labjacks['lj0'].state['AIN11']
-    # V_LJ0_AIN12:
-    #     ftype: raw
-    #     label: 'Voltage'
-    #     units: 'V'
-    #     dtype: float64
-    #     rate: slow
-    #     var: labjacks.labjacks['lj0'].state['AIN12']
-    # V_LJ0_AIN13:
-    #     ftype: raw
-    #     label: 'Voltage'
-    #     units: 'V'
-    #     dtype: float64
-    #     rate: slow
-    #     var: labjacks.labjacks['lj0'].state['AIN13']
-    # V_LJ0_AIN14:
-    #     ftype: raw
-    #     label: 'Voltage'
-    #     units: 'V'
-    #     dtype: float64
-    #     rate: slow
-    #     var: labjacks.labjacks['lj0'].state['AIN14']
-    # LJ0_FIO0:
-    #     ftype: raw
-    #     label: 'State'
-    #     units: '-'
-    #     dtype: float64
-    #     rate: slow
-    #     var: labjacks.labjacks['lj0'].state['FIO0']
-    # LJ0_FIO1:
-    #     ftype: raw
-    #     label: 'State'
-    #     units: '-'
-    #     dtype: float64
-    #     rate: slow
-    #     var: labjacks.labjacks['lj0'].state['FIO1']
-    # LJ0_FIO2:
-    #     ftype: raw
-    #     label: 'State'
-    #     units: '-'
-    #     dtype: float64
-    #     rate: slow
-    #     var: labjacks.labjacks['lj0'].state['FIO2']
-    # LJ0_FIO3:
-    #     ftype: raw
-    #     label: 'State'
-    #     units: '-'
-    #     dtype: float64
-    #     rate: slow
-    #     var: labjacks.labjacks['lj0'].state['FIO3']
-    
-    # Rack Power Box Housekeeping and Control
-    T_rackpow_fpa_star:
-    #T_LJ1_AIN0:
-        ftype: raw
-        label: 'T'
-        units: 'C'
-        dtype: float64
-        rate: slow
-        var: labjacks.state['TEMP_LJ1_AIN0']
-    T_rackpow_12v_misc:
-    #T_LJ1_AIN1:
-        ftype: raw
-        label: 'T'
-        units: 'C'
-        dtype: float64
-        rate: slow
-        var: labjacks.state['TEMP_LJ1_AIN1']
-    
-    T_rackpow_fpa_port:
-    #T_LJ1_AIN2:
-        ftype: raw
-        label: 'T'
-        units: 'C'
-        dtype: float64
-        rate: slow
-        var: labjacks.state['TEMP_LJ1_AIN2']
-    T_rackpow_box:
-    #T_LJ1_AIN3:
-        ftype: raw
-        label: 'T'
-        units: 'C'
-        dtype: float64
-        rate: slow
-        var: labjacks.state['TEMP_LJ1_AIN3']
-    fpa_port_power_disabled:
-        ftype: raw
-        label: 'Status'
-        units: None
-        dtype: int64
-        rate: hk
-        var: labjacks.state['LJ1_FIO5']
-    fpa_star_power_disabled:
-        ftype: raw
-        label: 'Status'
-        units: None
-        dtype: int64
-        rate: hk
-        var: labjacks.state['LJ1_FIO4']
-    
-    # Viscam housekeeping
-
-    ccd_tec_temp:
-        ftype: raw
-        label: 'status'
-        units: None
-        dtype: float64
-        rate: slow
-        var: 'ccd.state["tec_temp"]'
-    ccd_tec_setpoint:
-        ftype: raw
-        label: 'status'
-        units: None
-        dtype: float64
-        rate: slow
-        var: 'ccd.state["tec_setpoint"]'
-    ccd_pcb_temp:
-        ftype: raw
-        label: 'status'
-        units: None
-        dtype: float64
-        rate: slow
-        var: 'ccd.state["pcb_temp"]'
-    ccd_tec_status:
-        ftype: raw
-        label: 'status'
-        units: None
-        dtype: int64
-        rate: slow
-        var: 'ccd.state["tec_status"]'
-    ccd_image_saved_flag:
-        ftype: raw
-        label: 'status'
-        units: None
-        dtype: int64
-        rate: slow
-        var: 'ccd.state["imageSavedFlag"]'
-    ccd_exptime:
-        ftype: raw
-        label: 'status'
-        units: None
-        dtype: float64
-        rate: slow
-        var: 'ccd.state["exptime"]'
-    ccd_last_update_timestamp:
-        ftype: raw
-        label: 'status'
-        units: None
-        dtype: float64
-        rate: slow
-        var: 'ccd.state["last_update_timestamp"]'
-    ccd_exposureTimeout:
-        ftype: raw
-        label: 'Time'
-        units: 's'
-        dtype: float64
-        rate: hk
-        var: 'ccd.state["exposureTimeout"]'
-    ccd_doing_exposure:
-        ftype: raw
-        label: 'status'
-        units: None
-        dtype: int64
-        rate: hk
-        var: 'ccd.state["doing_exposure"]'
-    
-    Pi_State:
-        ftype: raw
-        label: 'status'
-        units: None
-        dtype: int64
-        rate: slow
-        var: 'viscam.state["pi_status"]'
-#    Pi_timestamp:
-#        ftype: raw
-#        label: 'time'
-#        units: ctime
-#        dtype: float64
-#        rate: slow
-#        var: 'viscam.state["pi_status_last_timestamp"]'
-    Viscam_Shutter_State:
-        ftype: raw
-        label: 'status'
-        units: None
-        dtype: int64
-        rate: slow
-        var: 'viscam.state["shutter_state"]'
-#    Viscam_Shutter_State_timestamp:
-#        ftype: raw
-#        label: 'time'
-#        units: ctime
-#        dtype: float64
-#        rate: slow
-#        var: 'viscam.state["shutter_state_last_timestamp"]'
-    Viscam_Filter_Wheel_Position:
-        ftype: raw
-        label: 'status'
-        units: None
-        dtype: int64
-        rate: slow
-        var: 'viscam.state["fw_pos"]'
-#    Viscam_Filter_Wheel_timestamp:
-#        ftype: raw
-#        label: 'time'
-#        units: ctime
-#        dtype: float64
-#        rate: slow
-#        var: 'viscam.state["filter_wheel_position_last_timestamp"]'
-
-    # CHILLER STUFF
-    chiller_setpoint:
-        ftype: raw
-        label: 'T'
-        units: 'C'
-        dtype: float64
-        rate: 'hk'
-        var: chiller.state['UserSetpoint']
-    chiller_setpoint_last_update_dt:
-        ftype: raw
-        label: 'T'
-        units: 'C'
-        dtype: float64
-        rate: 'hk'
-        var: chiller.state['last_poll_dt']['UserSetpoint']
-    chiller_temperature:
-        ftype: raw
-        label: 'T'
-        units: 'C'
-        dtype: float64
-        rate: 'hk'
-        var: chiller.state['SystemDisplayValueStatus']
-    chiller_is_running:
-        ftype: raw
-        label: 'Status'
-        units: None
-        dtype: float64
-        rate: 'hk'
-        var: chiller.state['UserRemoteStartStop']
-    small_chiller_temperature:
-        ftype: raw
-        label: 'T'
-        units: 'C'
-        dtype: float64
-        rate: 'hk'
-        var: chiller.state['readSupplyT']
-    small_chiller_ControlStatusMode:
-        ftype: raw
-        label: 'status'
-        units: None
-        dtype: int64
-        rate: slow
-        var: chiller.state['ControlStatusMode']
-    small_chiller_isRunning:
-        ftype: raw
-        label: 'status'
-        units: None
-        dtype: int64
-        rate: slow
-        var: chiller.state['PumpStatusFlag']    
-    small_chiller_AlarmStatusFlag:
-        ftype: raw
-        label: 'status'
-        units: None
-        dtype: int64
-        rate: slow
-        var: chiller.state['AlarmStatusFlag']       
-    small_chiller_WarningStatusFlag:
-        ftype: raw
-        label: 'status'
-        units: None
-        dtype: int64
-        rate: slow
-        var: chiller.state['WarningStatusFlag']        
-    small_chiller_setpoint:
-        ftype: raw
-        label: 'T'
-        units: 'C'
-        dtype: float64
-        rate: slow
-        var: chiller.state['readSetT'] 
-    small_chiller_timestamp:
-        ftype: raw
-        label: 'time'
-        units: 's'
-        dtype: float64
-        rate: hk
-        var: chiller.state['last_poll_time']['ControlStatusMode']
-    small_chiller_dt_since_update:
-        ftype: raw
-        label: 'time'
-        units: 's'
-        dtype: float64
-        rate: hk
-        var: chiller.state['max_dt_since_last_update']
-########### FILTER WHEEL API FIELDS ###########
-    winter_fw_timestamp:
-        ftype: raw
-        label: 'time'
-        units: 's'
-        dtype: float64
-        rate: hk
-        var: fwdict['winter'].state['timestamp']
-    winter_fw_connected:
-        ftype: raw
-        label: 'time'
-        units: 's'
-        dtype: int64
-        rate: hk
-        var: fwdict['winter'].state['is_connected']
-    winter_fw_pos:
-        ftype: raw
-        label: 'pos'
-        units: None
-        dtype: int64
-        rate: hk
-        var: fwdict['winter'].state['position']
-    winter_fw_pos_goal:
-        ftype: raw
-        label: 'pos'
-        units: None
-        dtype: int64
-        rate: hk
-        var: fwdict['winter'].state['pos_goal']
-    winter_fw_encoder_pos:
-        ftype: raw
-        label: 'pos'
-        units: 'milliinches'
-        dtype: int64
-        rate: hk
-        var: fwdict['winter'].state['encoder_pos']
-    winter_fw_encoder_pos_goal:
-        ftype: raw
-        label: 'pos'
-        units: 'milliinches'
-        dtype: int64
-        rate: hk
-        var: fwdict['winter'].state['encoder_pos_goal']
-    winter_fw_filter_pos:
-        ftype: raw
-        label: 'num'
-        units: None
-        dtype: int64
-        rate: hk
-        var: fwdict['winter'].state['filter_pos']
-    winter_fw_filter_goal:
-        ftype: raw
-        label: 'num'
-        units: None
-        dtype: int64
-        rate: hk
-        var: fwdict['winter'].state['filter_goal']
-    winter_fw_is_moving:
-        ftype: raw
-        label: 'Status'
-        units: None
-        dtype: int64
-        rate: hk
-        var: fwdict['winter'].state['is_moving']
-    winter_fw_is_homing:
-        ftype: raw
-        label: 'Status'
-        units: None
-        dtype: int64
-        rate: hk
-        var: fwdict['winter'].state['is_homing']
-    winter_fw_is_homed:
-        ftype: raw
-        label: 'Status'
-        units: None
-        dtype: int64
-        rate: hk
-        var: fwdict['winter'].state['homed']
-    
-
-
-
-        
-########### CAMERA API FIELDS ##########
-    winter_camera_timestamp:
-        ftype: raw
-        label: 'time'
-        units: 's'
-        dtype: float64
-        rate: 'hk'
-        var: camdict['winter'].state['timestamp']
-    winter_camera_command_pass:
-        ftype: raw
-        label: 'Status'
-        units: None
-        dtype: int64
-        rate: 'hk'
-        var: camdict['winter'].state['command_pass']
-    winter_camera_command_active:
-        ftype: raw
-        label: 'Status'
-        units: None
-        dtype: int64
-        rate: 'hk'
-        var: camdict['winter'].state['command_active']
-    winter_camera_exptime:
-        ftype: raw
-        label: 'Time'
-        units: 's'
-        dtype: float64
-        rate: 'hk'
-        var: camdict['winter'].state['exptime']
-    winter_camera_doing_exposure:
-        ftype: raw
-        label: 'Status'
-        units: None
-        dtype: int64
-        rate: 'hk'
-        var: camdict['winter'].state['doing_exposure']
-    winter_camera_connected:
-        ftype: raw
-        label: 'Status'
-        units: None
-        dtype: int64
-        rate: 'hk'
-        var: camdict['winter'].state['is_connected']
-    winter_camera_command_timeout:
-        ftype: raw
-        label: 'Time'
-        units: 's'
-        dtype: float64
-        rate: 'hk'
-        var: camdict['winter'].state['command_timeout']
-    winter_camera_command_sent_timestamp:
-        ftype: raw
-        label: 'Time'
-        units: 's'
-        dtype: float64
-        rate: 'hk'
-        var: camdict['winter'].state['command_sent_timestamp']
-    winter_camera_command_elapsed_dt:
-        ftype: raw
-        label: 'Time'
-        units: 's'
-        dtype: float64
-        rate: 'hk'
-        var: camdict['winter'].state['command_elapsed_dt']
-    winter_camera_autostart_requested:
-        ftype: raw
-        label: 'Status'
-        units: None
-        dtype: int64
-        rate: 'hk'
-        var: camdict['winter'].state['autoStartRequested']
-    winter_camera_autostart_complete:
-        ftype: raw
-        label: 'Status'
-        units: None
-        dtype: int64
-        rate: 'hk'
-        var: camdict['winter'].state['autoStartComplete']
-    winter_camera_autoshutdown_requested:
-        ftype: raw
-        label: 'Status'
-        units: None
-        dtype: int64
-        rate: 'hk'
-        var: camdict['winter'].state['autoShutdownRequested']
-    winter_camera_autoshutdown_complete:
-        ftype: raw
-        label: 'Status'
-        units: None
-        dtype: int64
-        rate: 'hk'
-        var: camdict['winter'].state['autoShutdownComplete']
-        
-########### HOUSEKEEPING WINTER SENSORS ##########
-# Bench Sensor        
-    bench_timestamp:
-        ftype: raw
-        label: 'time'
-        units: 's'
-        dtype: float64
-        rate: 'hk'
-        var: camdict['winter'].state['bench_timestamp']
-    bench_T_fpa:
-        ftype: raw
-        label: 'T'
-        units: 'C'
-        dtype: float64
-        rate: 'hk'
-        var: camdict['winter'].state['bench_T_fpa']
-    bench_T_roic:
-        ftype: raw
-        label: 'T'
-        units: 'C'
-        dtype: float64
-        rate: 'hk'
-        var: camdict['winter'].state['bench_T_roic']    
-    bench_T_sb:
-        ftype: raw
-        label: 'T'
-        units: 'C'
-        dtype: float64
-        rate: 'hk'
-        var: camdict['winter'].state['bench_T_sb']
-    bench_T_pb:
-        ftype: raw
-        label: 'T'
-        units: 'C'
-        dtype: float64
-        rate: 'hk'
-        var: camdict['winter'].state['bench_T_pb']
-    bench_V_p5v:
-        ftype: raw
-        label: 'Voltage'
-        units: 'V'
-        dtype: float64
-        rate: 'hk'
-        var: camdict['winter'].state['bench_V_p5v']
-    bench_V_n3v:
-        ftype: raw
-        label: 'Voltage'
-        units: 'V'
-        dtype: float64
-        rate: 'hk'
-        var: camdict['winter'].state['bench_V_n3v']
-    bench_V_tec:
-        ftype: raw
-        label: 'Voltage'
-        units: 'V'
-        dtype: float64
-        rate: 'hk'
-        var: camdict['winter'].state['bench_V_tec']
-    bench_I_tec:
-        ftype: raw
-        label: 'Current'
-        units: 'I'
-        dtype: float64
-        rate: 'hk'
-        var: camdict['winter'].state['bench_I_tec']
-    bench_FPGA_power_flag:
-        ftype: raw
-        label: 'status'
-        units: None
-        dtype: int64
-        rate: 'hk'
-        var: camdict['winter'].state['bench_FPGA_power_flag']   
-    bench_FPGA_tecdisable_flag:
-        ftype: raw
-        label: 'status'
-        units: None
-        dtype: int64
-        rate: 'hk'
-        var: camdict['winter'].state['bench_FPGA_tecdisable_flag']   
-    bench_FPGA_watchdog_flag:
-        ftype: raw
-        label: 'status'
-        units: None
-        dtype: int64
-        rate: 'hk'
-        var: camdict['winter'].state['bench_FPGA_watchdog_flag']           
-    bench_V_p5v_flag:
-        ftype: raw
-        label: 'status'
-        units: None
-        dtype: int64
-        rate: 'hk'
-        var: camdict['winter'].state['bench_V_p5v_flag']     
-    bench_V_n3v_flag:
-        ftype: raw
-        label: 'status'
-        units: None
-        dtype: int64
-        rate: 'hk'
-        var: camdict['winter'].state['bench_V_n3v_flag']    
-    bench_T_fpa_flag:
-        ftype: raw
-        label: 'status'
-        units: None
-        dtype: int64
-        rate: 'hk'
-        var: camdict['winter'].state['bench_T_fpa_flag']    
-    bench_T_roic_flag:
-        ftype: raw
-        label: 'status'
-        units: None
-        dtype: int64
-        rate: 'hk'
-        var: camdict['winter'].state['bench_T_roic_flag']    
-    bench_T_pb_flag:
-        ftype: raw
-        label: 'status'
-        units: None
-        dtype: int64
-        rate: 'hk'
-        var: camdict['winter'].state['bench_T_pb_flag']    
-    bench_T_sb_flag:
-        ftype: raw
-        label: 'status'
-        units: None
-        dtype: int64
-        rate: 'hk'
-        var: camdict['winter'].state['bench_T_sb_flag']            
-    bench_V_tec_flag:
-        ftype: raw
-        label: 'status'
-        units: None
-        dtype: int64
-        rate: 'hk'
-        var: camdict['winter'].state['bench_V_tec_flag']    
-    bench_I_tec_flag:
-        ftype: raw
-        label: 'status'
-        units: None
-        dtype: int64
-        rate: 'hk'
-        var: camdict['winter'].state['bench_I_tec_flag']  
-    bench_V_tec_sp:
-        ftype: raw
-        label: 'Voltage'
-        units: 'V'
-        dtype: float64
-        rate: 'hk'
-        var: camdict['winter'].state['bench_V_tec_sp']
-    bench_T_fpa_sp:
-        ftype: raw
-        label: 'T'
-        units: 'C'
-        dtype: float64
-        rate: 'hk'
-        var: camdict['winter'].state['bench_T_fpa_sp']    
-    bench_tec_setpoint:
-        ftype: raw
-        label: 'T'
-        units: 'C'
-        dtype: float64
-        rate: 'hk'
-        var: camdict['winter'].state['bench_tec_setpoint']  
-    bench_T_pid:
-        ftype: raw
-        label: 'T'
-        units: 'C'
-        dtype: float64
-        rate: 'hk'
-        var: camdict['winter'].state['bench_T_pid']  
-    bench_T_pid_err:
-        ftype: raw
-        label: 'T'
-        units: 'C'
-        dtype: float64
-        rate: 'hk'
-        var: camdict['winter'].state['bench_Terr_pid']  
-    bench_T_pid_err_avg:
-        ftype: raw
-        label: 'T'
-        units: 'C'
-        dtype: float64
-        rate: 'hk'
-        var: camdict['winter'].state['bench_Terr_pid_avg'] 
-    bench_T_pid_err_slope:
-        ftype: raw
-        label: 'dTdt'
-        units: 'Cps'
-        dtype: float64
-        rate: 'hk'
-        var: camdict['winter'].state['bench_T_pid_slope'] 
-    bench_pid_at_setpoint:
-        ftype: raw
-        label: 'Status'
-        units: None
-        dtype: int64
-        rate: 'hk'
-        var: camdict['winter'].state['bench_pid_at_setpoint']
-    bench_pid_ramp_status:
-        ftype: raw
-        label: 'Status'
-        units: None
-        dtype: int64
-        rate: 'hk'
-        var: camdict['winter'].state['bench_pid_ramp_status']  
-    bench_pid_init_timestamp:
-        ftype: raw
-        label: 'time'
-        units: 's'
-        dtype: int64
-        rate: 'hk'
-        var: camdict['winter'].state['bench_pid_init_timestamp']
-    bench_Kp:
-        ftype: raw
-        label: 'Coeff'
-        units: None
-        dtype: float64
-        rate: 'hk'
-        var: camdict['winter'].state['bench_Kp'] 
-    bench_Ki:
-        ftype: raw
-        label: 'Coeff'
-        units: None
-        dtype: float64
-        rate: 'hk'
-        var: camdict['winter'].state['bench_Ki']  
-    bench_Kd:
-        ftype: raw
-        label: 'Coeff'
-        units: None
-        dtype: float64
-        rate: 'hk'
-        var: camdict['winter'].state['bench_Kd'] 
-    bench_max_dacV:
-        ftype: raw
-        label: 'Volt'
-        units: 'V'
-        dtype: float64
-        rate: 'hk'
-        var: camdict['winter'].state['bench_max_dacV'] 
-    bench_tec_status:
-        ftype: raw
-        label: 'status'
-        units: None
-        dtype: int64
-        rate: 'hk'
-        var: camdict['winter'].state['bench_tec_status']  
-    bench_exptime:
-        ftype: raw
-        label: 'time'
-        units: 's'
-        dtype: float64
-        rate: 'hk'
-        var: camdict['winter'].state['bench_exptime']
-    bench_connected:
-        ftype: raw
-        label: 'status'
-        units: None
-        dtype: int64
-        rate: 'hk'
-        var: camdict['winter'].state['bench_connected']
-    bench_sensor_daemon_connected:
-        ftype: raw
-        label: 'status'
-        units: None
-        dtype: int64
-        rate: 'hk'
-        var: camdict['winter'].state['bench_sensor_daemon_connected']
-    bench_startup_validated:
-        ftype: raw
-        label: 'status'
-        units: None
-        dtype: int64
-        rate: 'hk'
-        var: camdict['winter'].state['bench_startup_validated']
-    bench_new_img_flag:
-        ftype: raw
-        label: 'status'
-        units: None
-        dtype: int64
-        rate: 'hk'
-        var: camdict['winter'].state['bench_new_img_flag']   
-    bench_V_fpa:
-        ftype: raw
-        label: 'Voltage'
-        units: 'V'
-        dtype: float64
-        rate: 'hk'
-        var: camdict['winter'].state['bench_V_fpa']
-    bench_V_roic:
-        ftype: raw
-        label: 'Voltage'
-        units: 'V'
-        dtype: float64
-        rate: 'hk'
-        var: camdict['winter'].state['bench_V_roic']
-    bench_V_pb:
-        ftype: raw
-        label: 'Voltage'
-        units: 'V'
-        dtype: float64
-        rate: 'hk'
-        var: camdict['winter'].state['bench_V_pb']
-    bench_V_sb:
-        ftype: raw
-        label: 'Voltage'
-        units: 'V'
-        dtype: float64
-        rate: 'hk'
-        var: camdict['winter'].state['bench_V_sb']
-    bench_command_active:
-        ftype: raw
-        label: 'Status'
-        units: None
-        dtype: float64
-        rate: 'hk'
-        var: camdict['winter'].state['bench_command_active']
-    bench_command_pass:
-        ftype: raw
-        label: 'Status'
-        units: None
-        dtype: float64
-        rate: 'hk'
-        var: camdict['winter'].state['bench_command_pass']
-# StarA Sensor        
-    sa_timestamp:
-        ftype: raw
-        label: 'time'
-        units: 's'
-        dtype: float64
-        rate: 'hk'
-        var: camdict['winter'].state['sa_timestamp']
-    sa_T_fpa:
-        ftype: raw
-        label: 'T'
-        units: 'C'
-        dtype: float64
-        rate: 'hk'
-        var: camdict['winter'].state['sa_T_fpa']
-    sa_T_roic:
-        ftype: raw
-        label: 'T'
-        units: 'C'
-        dtype: float64
-        rate: 'hk'
-        var: camdict['winter'].state['sa_T_roic']    
-    sa_T_sb:
-        ftype: raw
-        label: 'T'
-        units: 'C'
-        dtype: float64
-        rate: 'hk'
-        var: camdict['winter'].state['sa_T_sb']
-    sa_T_pb:
-        ftype: raw
-        label: 'T'
-        units: 'C'
-        dtype: float64
-        rate: 'hk'
-        var: camdict['winter'].state['sa_T_pb']
-    sa_V_p5v:
-        ftype: raw
-        label: 'Voltage'
-        units: 'V'
-        dtype: float64
-        rate: 'hk'
-        var: camdict['winter'].state['sa_V_p5v']
-    sa_V_n3v:
-        ftype: raw
-        label: 'Voltage'
-        units: 'V'
-        dtype: float64
-        rate: 'hk'
-        var: camdict['winter'].state['sa_V_n3v']
-    sa_V_tec:
-        ftype: raw
-        label: 'Voltage'
-        units: 'V'
-        dtype: float64
-        rate: 'hk'
-        var: camdict['winter'].state['sa_V_tec']
-    sa_I_tec:
-        ftype: raw
-        label: 'Current'
-        units: 'I'
-        dtype: float64
-        rate: 'hk'
-        var: camdict['winter'].state['sa_I_tec']
-    sa_FPGA_power_flag:
-        ftype: raw
-        label: 'status'
-        units: None
-        dtype: int64
-        rate: 'hk'
-        var: camdict['winter'].state['sa_FPGA_power_flag']   
-    sa_FPGA_tecdisable_flag:
-        ftype: raw
-        label: 'status'
-        units: None
-        dtype: int64
-        rate: 'hk'
-        var: camdict['winter'].state['sa_FPGA_tecdisable_flag']   
-    sa_FPGA_watchdog_flag:
-        ftype: raw
-        label: 'status'
-        units: None
-        dtype: int64
-        rate: 'hk'
-        var: camdict['winter'].state['sa_FPGA_watchdog_flag']           
-    sa_V_p5v_flag:
-        ftype: raw
-        label: 'status'
-        units: None
-        dtype: int64
-        rate: 'hk'
-        var: camdict['winter'].state['sa_V_p5v_flag']     
-    sa_V_n3v_flag:
-        ftype: raw
-        label: 'status'
-        units: None
-        dtype: int64
-        rate: 'hk'
-        var: camdict['winter'].state['sa_V_n3v_flag']    
-    sa_T_fpa_flag:
-        ftype: raw
-        label: 'status'
-        units: None
-        dtype: int64
-        rate: 'hk'
-        var: camdict['winter'].state['sa_T_fpa_flag']    
-    sa_T_roic_flag:
-        ftype: raw
-        label: 'status'
-        units: None
-        dtype: int64
-        rate: 'hk'
-        var: camdict['winter'].state['sa_T_roic_flag']    
-    sa_T_pb_flag:
-        ftype: raw
-        label: 'status'
-        units: None
-        dtype: int64
-        rate: 'hk'
-        var: camdict['winter'].state['sa_T_pb_flag']    
-    sa_T_sb_flag:
-        ftype: raw
-        label: 'status'
-        units: None
-        dtype: int64
-        rate: 'hk'
-        var: camdict['winter'].state['sa_T_sb_flag']            
-    sa_V_tec_flag:
-        ftype: raw
-        label: 'status'
-        units: None
-        dtype: int64
-        rate: 'hk'
-        var: camdict['winter'].state['sa_V_tec_flag']    
-    sa_I_tec_flag:
-        ftype: raw
-        label: 'status'
-        units: None
-        dtype: int64
-        rate: 'hk'
-        var: camdict['winter'].state['sa_I_tec_flag']  
-    sa_V_tec_sp:
-        ftype: raw
-        label: 'Voltage'
-        units: 'V'
-        dtype: float64
-        rate: 'hk'
-        var: camdict['winter'].state['sa_V_tec_sp']
-    sa_T_fpa_sp:
-        ftype: raw
-        label: 'T'
-        units: 'C'
-        dtype: float64
-        rate: 'hk'
-        var: camdict['winter'].state['sa_T_fpa_sp']    
-    sa_tec_setpoint:
-        ftype: raw
-        label: 'T'
-        units: 'C'
-        dtype: float64
-        rate: 'hk'
-        var: camdict['winter'].state['sa_tec_setpoint']  
-    sa_tec_interim_setpoint:
-        ftype: raw
-        label: 'T'
-        units: 'C'
-        dtype: float64
-        rate: 'hk'
-        var: camdict['winter'].state['sa_tec_interim_setpoint']
-    sa_T_pid:
-        ftype: raw
-        label: 'T'
-        units: 'C'
-        dtype: float64
-        rate: 'hk'
-        var: camdict['winter'].state['sa_T_pid']  
-    sa_T_pid_err:
-        ftype: raw
-        label: 'T'
-        units: 'C'
-        dtype: float64
-        rate: 'hk'
-        var: camdict['winter'].state['sa_Terr_pid'] 
-    sa_T_pid_err_avg:
-        ftype: raw
-        label: 'T'
-        units: 'C'
-        dtype: float64
-        rate: 'hk'
-        var: camdict['winter'].state['sa_Terr_pid_avg']  
-    sa_T_pid_err_slope:
-        ftype: raw
-        label: 'dTdt'
-        units: 'Cps'
-        dtype: float64
-        rate: 'hk'
-        var: camdict['winter'].state['sa_T_pid_slope'] 
-    sa_pid_at_setpoint:
-        ftype: raw
-        label: 'Status'
-        units: None
-        dtype: int64
-        rate: 'hk'
-        var: camdict['winter'].state['sa_pid_at_setpoint']
-    sa_pid_ramp_status:
-        ftype: raw
-        label: 'Status'
-        units: None
-        dtype: int64
-        rate: 'hk'
-        var: camdict['winter'].state['sa_pid_ramp_status'] 
-    sa_pid_init_timestamp:
-        ftype: raw
-        label: 'time'
-        units: 's'
-        dtype: int64
-        rate: 'hk'
-        var: camdict['winter'].state['sa_pid_init_timestamp']
-    sa_Kp:
-        ftype: raw
-        label: 'Coeff'
-        units: None
-        dtype: float64
-        rate: 'hk'
-        var: camdict['winter'].state['sa_Kp'] 
-    sa_Ki:
-        ftype: raw
-        label: 'Coeff'
-        units: None
-        dtype: float64
-        rate: 'hk'
-        var: camdict['winter'].state['sa_Ki']  
-    sa_Kd:
-        ftype: raw
-        label: 'Coeff'
-        units: None
-        dtype: float64
-        rate: 'hk'
-        var: camdict['winter'].state['sa_Kd'] 
-    sa_max_dacV:
-        ftype: raw
-        label: 'Volt'
-        units: 'V'
-        dtype: float64
-        rate: 'hk'
-        var: camdict['winter'].state['sa_max_dacV'] 
-    sa_tec_status:
-        ftype: raw
-        label: 'status'
-        units: None
-        dtype: int64
-        rate: 'hk'
-        var: camdict['winter'].state['sa_tec_status']  
-    sa_exptime:
-        ftype: raw
-        label: 'time'
-        units: 's'
-        dtype: float64
-        rate: 'hk'
-        var: camdict['winter'].state['sa_exptime']
-    sa_connected:
-        ftype: raw
-        label: 'status'
-        units: None
-        dtype: int64
-        rate: 'hk'
-        var: camdict['winter'].state['sa_connected']
-    sa_sensor_daemon_connected:
-        ftype: raw
-        label: 'status'
-        units: None
-        dtype: int64
-        rate: 'hk'
-        var: camdict['winter'].state['sa_sensor_daemon_connected']
-    sa_startup_validated:
-        ftype: raw
-        label: 'status'
-        units: None
-        dtype: int64
-        rate: 'hk'
-        var: camdict['winter'].state['sa_startup_validated']
-    sa_new_img_flag:
-        ftype: raw
-        label: 'status'
-        units: None
-        dtype: int64
-        rate: 'hk'
-        var: camdict['winter'].state['sa_new_img_flag']   
-    sa_V_fpa:
-        ftype: raw
-        label: 'Voltage'
-        units: 'V'
-        dtype: float64
-        rate: 'hk'
-        var: camdict['winter'].state['sa_V_fpa']
-    sa_V_roic:
-        ftype: raw
-        label: 'Voltage'
-        units: 'V'
-        dtype: float64
-        rate: 'hk'
-        var: camdict['winter'].state['sa_V_roic']
-    sa_V_pb:
-        ftype: raw
-        label: 'Voltage'
-        units: 'V'
-        dtype: float64
-        rate: 'hk'
-        var: camdict['winter'].state['sa_V_pb']
-    sa_V_sb:
-        ftype: raw
-        label: 'Voltage'
-        units: 'V'
-        dtype: float64
-        rate: 'hk'
-        var: camdict['winter'].state['sa_V_sb']
-    sa_command_active:
-        ftype: raw
-        label: 'Status'
-        units: None
-        dtype: float64
-        rate: 'hk'
-        var: camdict['winter'].state['sa_command_active']
-    sa_command_pass:
-        ftype: raw
-        label: 'Status'
-        units: None
-        dtype: float64
-        rate: 'hk'
-        var: camdict['winter'].state['sa_command_pass']
-# StarB Sensor        
-    sb_timestamp:
-        ftype: raw
-        label: 'time'
-        units: 's'
-        dtype: float64
-        rate: 'hk'
-        var: camdict['winter'].state['sb_timestamp']
-    sb_T_fpa:
-        ftype: raw
-        label: 'T'
-        units: 'C'
-        dtype: float64
-        rate: 'hk'
-        var: camdict['winter'].state['sb_T_fpa']
-    sb_T_roic:
-        ftype: raw
-        label: 'T'
-        units: 'C'
-        dtype: float64
-        rate: 'hk'
-        var: camdict['winter'].state['sb_T_roic']    
-    sb_T_sb:
-        ftype: raw
-        label: 'T'
-        units: 'C'
-        dtype: float64
-        rate: 'hk'
-        var: camdict['winter'].state['sb_T_sb']
-    sb_T_pb:
-        ftype: raw
-        label: 'T'
-        units: 'C'
-        dtype: float64
-        rate: 'hk'
-        var: camdict['winter'].state['sb_T_pb']
-    sb_V_p5v:
-        ftype: raw
-        label: 'Voltage'
-        units: 'V'
-        dtype: float64
-        rate: 'hk'
-        var: camdict['winter'].state['sb_V_p5v']
-    sb_V_n3v:
-        ftype: raw
-        label: 'Voltage'
-        units: 'V'
-        dtype: float64
-        rate: 'hk'
-        var: camdict['winter'].state['sb_V_n3v']
-    sb_V_tec:
-        ftype: raw
-        label: 'Voltage'
-        units: 'V'
-        dtype: float64
-        rate: 'hk'
-        var: camdict['winter'].state['sb_V_tec']
-    sb_I_tec:
-        ftype: raw
-        label: 'Current'
-        units: 'I'
-        dtype: float64
-        rate: 'hk'
-        var: camdict['winter'].state['sb_I_tec']
-    sb_FPGA_power_flag:
-        ftype: raw
-        label: 'status'
-        units: None
-        dtype: int64
-        rate: 'hk'
-        var: camdict['winter'].state['sb_FPGA_power_flag']   
-    sb_FPGA_tecdisable_flag:
-        ftype: raw
-        label: 'status'
-        units: None
-        dtype: int64
-        rate: 'hk'
-        var: camdict['winter'].state['sb_FPGA_tecdisable_flag']   
-    sb_FPGA_watchdog_flag:
-        ftype: raw
-        label: 'status'
-        units: None
-        dtype: int64
-        rate: 'hk'
-        var: camdict['winter'].state['sb_FPGA_watchdog_flag']           
-    sb_V_p5v_flag:
-        ftype: raw
-        label: 'status'
-        units: None
-        dtype: int64
-        rate: 'hk'
-        var: camdict['winter'].state['sb_V_p5v_flag']     
-    sb_V_n3v_flag:
-        ftype: raw
-        label: 'status'
-        units: None
-        dtype: int64
-        rate: 'hk'
-        var: camdict['winter'].state['sb_V_n3v_flag']    
-    sb_T_fpa_flag:
-        ftype: raw
-        label: 'status'
-        units: None
-        dtype: int64
-        rate: 'hk'
-        var: camdict['winter'].state['sb_T_fpa_flag']    
-    sb_T_roic_flag:
-        ftype: raw
-        label: 'status'
-        units: None
-        dtype: int64
-        rate: 'hk'
-        var: camdict['winter'].state['sb_T_roic_flag']    
-    sb_T_pb_flag:
-        ftype: raw
-        label: 'status'
-        units: None
-        dtype: int64
-        rate: 'hk'
-        var: camdict['winter'].state['sb_T_pb_flag']    
-    sb_T_sb_flag:
-        ftype: raw
-        label: 'status'
-        units: None
-        dtype: int64
-        rate: 'hk'
-        var: camdict['winter'].state['sb_T_sb_flag']            
-    sb_V_tec_flag:
-        ftype: raw
-        label: 'status'
-        units: None
-        dtype: int64
-        rate: 'hk'
-        var: camdict['winter'].state['sb_V_tec_flag']    
-    sb_I_tec_flag:
-        ftype: raw
-        label: 'status'
-        units: None
-        dtype: int64
-        rate: 'hk'
-        var: camdict['winter'].state['sb_I_tec_flag']  
-    sb_V_tec_sp:
-        ftype: raw
-        label: 'Voltage'
-        units: 'V'
-        dtype: float64
-        rate: 'hk'
-        var: camdict['winter'].state['sb_V_tec_sp']
-    sb_T_fpa_sp:
-        ftype: raw
-        label: 'T'
-        units: 'C'
-        dtype: float64
-        rate: 'hk'
-        var: camdict['winter'].state['sb_T_fpa_sp']    
-    sb_tec_setpoint:
-        ftype: raw
-        label: 'T'
-        units: 'C'
-        dtype: float64
-        rate: 'hk'
-        var: camdict['winter'].state['sb_tec_setpoint'] 
-    sb_tec_interim_setpoint:
-        ftype: raw
-        label: 'T'
-        units: 'C'
-        dtype: float64
-        rate: 'hk'
-        var: camdict['winter'].state['sb_tec_interim_setpoint'] 
-    sb_T_pid:
-        ftype: raw
-        label: 'T'
-        units: 'C'
-        dtype: float64
-        rate: 'hk'
-        var: camdict['winter'].state['sb_T_pid'] 
-    sb_T_pid_err:
-        ftype: raw
-        label: 'T'
-        units: 'C'
-        dtype: float64
-        rate: 'hk'
-        var: camdict['winter'].state['sb_Terr_pid'] 
-    sb_T_pid_err_avg:
-        ftype: raw
-        label: 'T'
-        units: 'C'
-        dtype: float64
-        rate: 'hk'
-        var: camdict['winter'].state['sb_Terr_pid_avg'] 
-    sb_T_pid_err_slope:
-        ftype: raw
-        label: 'dTdt'
-        units: 'Cps'
-        dtype: float64
-        rate: 'hk'
-        var: camdict['winter'].state['sb_T_pid_slope']  
-    sb_pid_at_setpoint:
-        ftype: raw
-        label: 'Status'
-        units: None
-        dtype: int64
-        rate: 'hk'
-        var: camdict['winter'].state['sb_pid_at_setpoint']
-    sb_pid_ramp_status:
-        ftype: raw
-        label: 'Status'
-        units: None
-        dtype: int64
-        rate: 'hk'
-        var: camdict['winter'].state['sb_pid_ramp_status'] 
-    sb_pid_init_timestamp:
-        ftype: raw
-        label: 'time'
-        units: 's'
-        dtype: int64
-        rate: 'hk'
-        var: camdict['winter'].state['sb_pid_init_timestamp']
-    sb_Kp:
-        ftype: raw
-        label: 'Coeff'
-        units: None
-        dtype: float64
-        rate: 'hk'
-        var: camdict['winter'].state['sb_Kp'] 
-    sb_Ki:
-        ftype: raw
-        label: 'Coeff'
-        units: None
-        dtype: float64
-        rate: 'hk'
-        var: camdict['winter'].state['sb_Ki']  
-    sb_Kd:
-        ftype: raw
-        label: 'Coeff'
-        units: None
-        dtype: float64
-        rate: 'hk'
-        var: camdict['winter'].state['sb_Kd'] 
-    sb_max_dacV:
-        ftype: raw
-        label: 'Volt'
-        units: 'V'
-        dtype: float64
-        rate: 'hk'
-        var: camdict['winter'].state['sb_max_dacV'] 
-    sb_tec_status:
-        ftype: raw
-        label: 'status'
-        units: None
-        dtype: int64
-        rate: 'hk'
-        var: camdict['winter'].state['sb_tec_status']  
-    sb_exptime:
-        ftype: raw
-        label: 'time'
-        units: 's'
-        dtype: float64
-        rate: 'hk'
-        var: camdict['winter'].state['sb_exptime']
-    sb_connected:
-        ftype: raw
-        label: 'status'
-        units: None
-        dtype: int64
-        rate: 'hk'
-        var: camdict['winter'].state['sb_connected']
-    sb_sensor_daemon_connected:
-        ftype: raw
-        label: 'status'
-        units: None
-        dtype: int64
-        rate: 'hk'
-        var: camdict['winter'].state['sb_sensor_daemon_connected']
-    sb_startup_validated:
-        ftype: raw
-        label: 'status'
-        units: None
-        dtype: int64
-        rate: 'hk'
-        var: camdict['winter'].state['sb_startup_validated']
-    sb_new_img_flag:
-        ftype: raw
-        label: 'status'
-        units: None
-        dtype: int64
-        rate: 'hk'
-        var: camdict['winter'].state['sb_new_img_flag']   
-    sb_V_fpa:
-        ftype: raw
-        label: 'Voltage'
-        units: 'V'
-        dtype: float64
-        rate: 'hk'
-        var: camdict['winter'].state['sb_V_fpa']
-    sb_V_roic:
-        ftype: raw
-        label: 'Voltage'
-        units: 'V'
-        dtype: float64
-        rate: 'hk'
-        var: camdict['winter'].state['sb_V_roic']
-    sb_V_pb:
-        ftype: raw
-        label: 'Voltage'
-        units: 'V'
-        dtype: float64
-        rate: 'hk'
-        var: camdict['winter'].state['sb_V_pb']
-    sb_V_sb:
-        ftype: raw
-        label: 'Voltage'
-        units: 'V'
-        dtype: float64
-        rate: 'hk'
-        var: camdict['winter'].state['sb_V_sb']
-    sb_command_active:
-        ftype: raw
-        label: 'Status'
-        units: None
-        dtype: float64
-        rate: 'hk'
-        var: camdict['winter'].state['sb_command_active']
-    sb_command_pass:
-        ftype: raw
-        label: 'Status'
-        units: None
-        dtype: float64
-        rate: 'hk'
-        var: camdict['winter'].state['sb_command_pass']
-# StarC Sensor        
-    sc_timestamp:
-        ftype: raw
-        label: 'time'
-        units: 's'
-        dtype: float64
-        rate: 'hk'
-        var: camdict['winter'].state['sc_timestamp']
-    sc_T_fpa:
-        ftype: raw
-        label: 'T'
-        units: 'C'
-        dtype: float64
-        rate: 'hk'
-        var: camdict['winter'].state['sc_T_fpa']
-    sc_T_roic:
-        ftype: raw
-        label: 'T'
-        units: 'C'
-        dtype: float64
-        rate: 'hk'
-        var: camdict['winter'].state['sc_T_roic']    
-    sc_T_sb:
-        ftype: raw
-        label: 'T'
-        units: 'C'
-        dtype: float64
-        rate: 'hk'
-        var: camdict['winter'].state['sc_T_sb']
-    sc_T_pb:
-        ftype: raw
-        label: 'T'
-        units: 'C'
-        dtype: float64
-        rate: 'hk'
-        var: camdict['winter'].state['sc_T_pb']
-    sc_V_p5v:
-        ftype: raw
-        label: 'Voltage'
-        units: 'V'
-        dtype: float64
-        rate: 'hk'
-        var: camdict['winter'].state['sc_V_p5v']
-    sc_V_n3v:
-        ftype: raw
-        label: 'Voltage'
-        units: 'V'
-        dtype: float64
-        rate: 'hk'
-        var: camdict['winter'].state['sc_V_n3v']
-    sc_V_tec:
-        ftype: raw
-        label: 'Voltage'
-        units: 'V'
-        dtype: float64
-        rate: 'hk'
-        var: camdict['winter'].state['sc_V_tec']
-    sc_I_tec:
-        ftype: raw
-        label: 'Current'
-        units: 'I'
-        dtype: float64
-        rate: 'hk'
-        var: camdict['winter'].state['sc_I_tec']
-    sc_FPGA_power_flag:
-        ftype: raw
-        label: 'status'
-        units: None
-        dtype: int64
-        rate: 'hk'
-        var: camdict['winter'].state['sc_FPGA_power_flag']   
-    sc_FPGA_tecdisable_flag:
-        ftype: raw
-        label: 'status'
-        units: None
-        dtype: int64
-        rate: 'hk'
-        var: camdict['winter'].state['sc_FPGA_tecdisable_flag']   
-    sc_FPGA_watchdog_flag:
-        ftype: raw
-        label: 'status'
-        units: None
-        dtype: int64
-        rate: 'hk'
-        var: camdict['winter'].state['sc_FPGA_watchdog_flag']           
-    sc_V_p5v_flag:
-        ftype: raw
-        label: 'status'
-        units: None
-        dtype: int64
-        rate: 'hk'
-        var: camdict['winter'].state['sc_V_p5v_flag']     
-    sc_V_n3v_flag:
-        ftype: raw
-        label: 'status'
-        units: None
-        dtype: int64
-        rate: 'hk'
-        var: camdict['winter'].state['sc_V_n3v_flag']    
-    sc_T_fpa_flag:
-        ftype: raw
-        label: 'status'
-        units: None
-        dtype: int64
-        rate: 'hk'
-        var: camdict['winter'].state['sc_T_fpa_flag']    
-    sc_T_roic_flag:
-        ftype: raw
-        label: 'status'
-        units: None
-        dtype: int64
-        rate: 'hk'
-        var: camdict['winter'].state['sc_T_roic_flag']    
-    sc_T_pb_flag:
-        ftype: raw
-        label: 'status'
-        units: None
-        dtype: int64
-        rate: 'hk'
-        var: camdict['winter'].state['sc_T_pb_flag']    
-    sc_T_sb_flag:
-        ftype: raw
-        label: 'status'
-        units: None
-        dtype: int64
-        rate: 'hk'
-        var: camdict['winter'].state['sc_T_sb_flag']            
-    sc_V_tec_flag:
-        ftype: raw
-        label: 'status'
-        units: None
-        dtype: int64
-        rate: 'hk'
-        var: camdict['winter'].state['sc_V_tec_flag']    
-    sc_I_tec_flag:
-        ftype: raw
-        label: 'status'
-        units: None
-        dtype: int64
-        rate: 'hk'
-        var: camdict['winter'].state['sc_I_tec_flag']  
-    sc_V_tec_sp:
-        ftype: raw
-        label: 'Voltage'
-        units: 'V'
-        dtype: float64
-        rate: 'hk'
-        var: camdict['winter'].state['sc_V_tec_sp']
-    sc_T_fpa_sp:
-        ftype: raw
-        label: 'T'
-        units: 'C'
-        dtype: float64
-        rate: 'hk'
-        var: camdict['winter'].state['sc_T_fpa_sp']    
-    sc_tec_setpoint:
-        ftype: raw
-        label: 'T'
-        units: 'C'
-        dtype: float64
-        rate: 'hk'
-        var: camdict['winter'].state['sc_tec_setpoint']  
-    sc_tec_interim_setpoint:
-        ftype: raw
-        label: 'T'
-        units: 'C'
-        dtype: float64
-        rate: 'hk'
-        var: camdict['winter'].state['sc_tec_interim_setpoint']
-    sc_T_pid:
-        ftype: raw
-        label: 'T'
-        units: 'C'
-        dtype: float64
-        rate: 'hk'
-        var: camdict['winter'].state['sc_T_pid']   
-    sc_T_pid_err:
-        ftype: raw
-        label: 'T'
-        units: 'C'
-        dtype: float64
-        rate: 'hk'
-        var: camdict['winter'].state['sc_Terr_pid']  
-    sc_T_pid_err_avg:
-        ftype: raw
-        label: 'T'
-        units: 'C'
-        dtype: float64
-        rate: 'hk'
-        var: camdict['winter'].state['sc_Terr_pid_avg']
-    sc_T_pid_err_slope:
-        ftype: raw
-        label: 'dTdt'
-        units: 'Cps'
-        dtype: float64
-        rate: 'hk'
-        var: camdict['winter'].state['sc_T_pid_slope']
-    sc_pid_at_setpoint:
-        ftype: raw
-        label: 'Status'
-        units: None
-        dtype: int64
-        rate: 'hk'
-        var: camdict['winter'].state['sc_pid_at_setpoint']
-    sc_pid_ramp_status:
-        ftype: raw
-        label: 'Status'
-        units: None
-        dtype: int64
-        rate: 'hk'
-        var: camdict['winter'].state['sc_pid_ramp_status'] 
-    sc_pid_init_timestamp:
-        ftype: raw
-        label: 'time'
-        units: 's'
-        dtype: int64
-        rate: 'hk'
-        var: camdict['winter'].state['sc_pid_init_timestamp']
-    sc_Kp:
-        ftype: raw
-        label: 'Coeff'
-        units: None
-        dtype: float64
-        rate: 'hk'
-        var: camdict['winter'].state['sc_Kp'] 
-    sc_Ki:
-        ftype: raw
-        label: 'Coeff'
-        units: None
-        dtype: float64
-        rate: 'hk'
-        var: camdict['winter'].state['sc_Ki']  
-    sc_Kd:
-        ftype: raw
-        label: 'Coeff'
-        units: None
-        dtype: float64
-        rate: 'hk'
-        var: camdict['winter'].state['sc_Kd'] 
-    sc_max_dacV:
-        ftype: raw
-        label: 'Volt'
-        units: 'V'
-        dtype: float64
-        rate: 'hk'
-        var: camdict['winter'].state['sc_max_dacV'] 
-    sc_tec_status:
-        ftype: raw
-        label: 'status'
-        units: None
-        dtype: int64
-        rate: 'hk'
-        var: camdict['winter'].state['sc_tec_status']  
-    sc_exptime:
-        ftype: raw
-        label: 'time'
-        units: 's'
-        dtype: float64
-        rate: 'hk'
-        var: camdict['winter'].state['sc_exptime']
-    sc_connected:
-        ftype: raw
-        label: 'status'
-        units: None
-        dtype: int64
-        rate: 'hk'
-        var: camdict['winter'].state['sc_connected']
-    sc_sensor_daemon_connected:
-        ftype: raw
-        label: 'status'
-        units: None
-        dtype: int64
-        rate: 'hk'
-        var: camdict['winter'].state['sc_sensor_daemon_connected']
-    sc_startup_validated:
-        ftype: raw
-        label: 'status'
-        units: None
-        dtype: int64
-        rate: 'hk'
-        var: camdict['winter'].state['sc_startup_validated']
-    sc_new_img_flag:
-        ftype: raw
-        label: 'status'
-        units: None
-        dtype: int64
-        rate: 'hk'
-        var: camdict['winter'].state['sc_new_img_flag']   
-    sc_V_fpa:
-        ftype: raw
-        label: 'Voltage'
-        units: 'V'
-        dtype: float64
-        rate: 'hk'
-        var: camdict['winter'].state['sc_V_fpa']
-    sc_V_roic:
-        ftype: raw
-        label: 'Voltage'
-        units: 'V'
-        dtype: float64
-        rate: 'hk'
-        var: camdict['winter'].state['sc_V_roic']
-    sc_V_pb:
-        ftype: raw
-        label: 'Voltage'
-        units: 'V'
-        dtype: float64
-        rate: 'hk'
-        var: camdict['winter'].state['sc_V_pb']
-    sc_V_sb:
-        ftype: raw
-        label: 'Voltage'
-        units: 'V'
-        dtype: float64
-        rate: 'hk'
-        var: camdict['winter'].state['sc_V_sb'] 
-    sc_command_active:
-        ftype: raw
-        label: 'Status'
-        units: None
-        dtype: float64
-        rate: 'hk'
-        var: camdict['winter'].state['sc_command_active']
-    sc_command_pass:
-        ftype: raw
-        label: 'Status'
-        units: None
-        dtype: float64
-        rate: 'hk'
-        var: camdict['winter'].state['sc_command_pass']       
-# PortA Sensor        
-    pa_timestamp:
-        ftype: raw
-        label: 'time'
-        units: 's'
-        dtype: float64
-        rate: 'hk'
-        var: camdict['winter'].state['pa_timestamp']
-    pa_T_fpa:
-        ftype: raw
-        label: 'T'
-        units: 'C'
-        dtype: float64
-        rate: 'hk'
-        var: camdict['winter'].state['pa_T_fpa']
-    pa_T_roic:
-        ftype: raw
-        label: 'T'
-        units: 'C'
-        dtype: float64
-        rate: 'hk'
-        var: camdict['winter'].state['pa_T_roic']    
-    pa_T_sb:
-        ftype: raw
-        label: 'T'
-        units: 'C'
-        dtype: float64
-        rate: 'hk'
-        var: camdict['winter'].state['pa_T_sb']
-    pa_T_pb:
-        ftype: raw
-        label: 'T'
-        units: 'C'
-        dtype: float64
-        rate: 'hk'
-        var: camdict['winter'].state['pa_T_pb']
-    pa_V_p5v:
-        ftype: raw
-        label: 'Voltage'
-        units: 'V'
-        dtype: float64
-        rate: 'hk'
-        var: camdict['winter'].state['pa_V_p5v']
-    pa_V_n3v:
-        ftype: raw
-        label: 'Voltage'
-        units: 'V'
-        dtype: float64
-        rate: 'hk'
-        var: camdict['winter'].state['pa_V_n3v']
-    pa_V_tec:
-        ftype: raw
-        label: 'Voltage'
-        units: 'V'
-        dtype: float64
-        rate: 'hk'
-        var: camdict['winter'].state['pa_V_tec']
-    pa_I_tec:
-        ftype: raw
-        label: 'Current'
-        units: 'I'
-        dtype: float64
-        rate: 'hk'
-        var: camdict['winter'].state['pa_I_tec']
-    pa_FPGA_power_flag:
-        ftype: raw
-        label: 'status'
-        units: None
-        dtype: int64
-        rate: 'hk'
-        var: camdict['winter'].state['pa_FPGA_power_flag']   
-    pa_FPGA_tecdisable_flag:
-        ftype: raw
-        label: 'status'
-        units: None
-        dtype: int64
-        rate: 'hk'
-        var: camdict['winter'].state['pa_FPGA_tecdisable_flag']   
-    pa_FPGA_watchdog_flag:
-        ftype: raw
-        label: 'status'
-        units: None
-        dtype: int64
-        rate: 'hk'
-        var: camdict['winter'].state['pa_FPGA_watchdog_flag']           
-    pa_V_p5v_flag:
-        ftype: raw
-        label: 'status'
-        units: None
-        dtype: int64
-        rate: 'hk'
-        var: camdict['winter'].state['pa_V_p5v_flag']     
-    pa_V_n3v_flag:
-        ftype: raw
-        label: 'status'
-        units: None
-        dtype: int64
-        rate: 'hk'
-        var: camdict['winter'].state['pa_V_n3v_flag']    
-    pa_T_fpa_flag:
-        ftype: raw
-        label: 'status'
-        units: None
-        dtype: int64
-        rate: 'hk'
-        var: camdict['winter'].state['pa_T_fpa_flag']    
-    pa_T_roic_flag:
-        ftype: raw
-        label: 'status'
-        units: None
-        dtype: int64
-        rate: 'hk'
-        var: camdict['winter'].state['pa_T_roic_flag']    
-    pa_T_pb_flag:
-        ftype: raw
-        label: 'status'
-        units: None
-        dtype: int64
-        rate: 'hk'
-        var: camdict['winter'].state['pa_T_pb_flag']    
-    pa_T_sb_flag:
-        ftype: raw
-        label: 'status'
-        units: None
-        dtype: int64
-        rate: 'hk'
-        var: camdict['winter'].state['pa_T_sb_flag']            
-    pa_V_tec_flag:
-        ftype: raw
-        label: 'status'
-        units: None
-        dtype: int64
-        rate: 'hk'
-        var: camdict['winter'].state['pa_V_tec_flag']    
-    pa_I_tec_flag:
-        ftype: raw
-        label: 'status'
-        units: None
-        dtype: int64
-        rate: 'hk'
-        var: camdict['winter'].state['pa_I_tec_flag']  
-    pa_V_tec_sp:
-        ftype: raw
-        label: 'Voltage'
-        units: 'V'
-        dtype: float64
-        rate: 'hk'
-        var: camdict['winter'].state['pa_V_tec_sp']
-    pa_T_fpa_sp:
-        ftype: raw
-        label: 'T'
-        units: 'C'
-        dtype: float64
-        rate: 'hk'
-        var: camdict['winter'].state['pa_T_fpa_sp']    
-    pa_tec_setpoint:
-        ftype: raw
-        label: 'T'
-        units: 'C'
-        dtype: float64
-        rate: 'hk'
-        var: camdict['winter'].state['pa_tec_setpoint']  
-    pa_tec_interim_setpoint:
-        ftype: raw
-        label: 'T'
-        units: 'C'
-        dtype: float64
-        rate: 'hk'
-        var: camdict['winter'].state['pa_tec_interim_setpoint']
-    pa_T_pid:
-        ftype: raw
-        label: 'T'
-        units: 'C'
-        dtype: float64
-        rate: 'hk'
-        var: camdict['winter'].state['pa_T_pid'] 
-    pa_T_pid_err:
-        ftype: raw
-        label: 'T'
-        units: 'C'
-        dtype: float64
-        rate: 'hk'
-        var: camdict['winter'].state['pa_Terr_pid']
-    pa_T_pid_err_avg:
-        ftype: raw
-        label: 'T'
-        units: 'C'
-        dtype: float64
-        rate: 'hk'
-        var: camdict['winter'].state['pa_Terr_pid_avg']  
-    pa_T_pid_err_slope:
-        ftype: raw
-        label: 'dTdt'
-        units: 'Cps'
-        dtype: float64
-        rate: 'hk'
-        var: camdict['winter'].state['pa_T_pid_slope'] 
-    pa_pid_at_setpoint:
-        ftype: raw
-        label: 'Status'
-        units: None
-        dtype: int64
-        rate: 'hk'
-        var: camdict['winter'].state['pa_pid_at_setpoint']
-    pa_pid_ramp_status:
-        ftype: raw
-        label: 'Status'
-        units: None
-        dtype: int64
-        rate: 'hk'
-        var: camdict['winter'].state['pa_pid_ramp_status']
-    pa_pid_init_timestamp:
-        ftype: raw
-        label: 'time'
-        units: 's'
-        dtype: int64
-        rate: 'hk'
-        var: camdict['winter'].state['pa_pid_init_timestamp']
-    pa_Kp:
-        ftype: raw
-        label: 'Coeff'
-        units: None
-        dtype: float64
-        rate: 'hk'
-        var: camdict['winter'].state['pa_Kp'] 
-    pa_Ki:
-        ftype: raw
-        label: 'Coeff'
-        units: None
-        dtype: float64
-        rate: 'hk'
-        var: camdict['winter'].state['pa_Ki']  
-    pa_Kd:
-        ftype: raw
-        label: 'Coeff'
-        units: None
-        dtype: float64
-        rate: 'hk'
-        var: camdict['winter'].state['pa_Kd'] 
-    pa_max_dacV:
-        ftype: raw
-        label: 'Volt'
-        units: 'V'
-        dtype: float64
-        rate: 'hk'
-        var: camdict['winter'].state['pa_max_dacV'] 
-    pa_tec_status:
-        ftype: raw
-        label: 'status'
-        units: None
-        dtype: int64
-        rate: 'hk'
-        var: camdict['winter'].state['pa_tec_status']  
-    pa_exptime:
-        ftype: raw
-        label: 'time'
-        units: 's'
-        dtype: float64
-        rate: 'hk'
-        var: camdict['winter'].state['pa_exptime']
-    pa_connected:
-        ftype: raw
-        label: 'status'
-        units: None
-        dtype: int64
-        rate: 'hk'
-        var: camdict['winter'].state['pa_connected']
-    pa_sensor_daemon_connected:
-        ftype: raw
-        label: 'status'
-        units: None
-        dtype: int64
-        rate: 'hk'
-        var: camdict['winter'].state['pa_sensor_daemon_connected']
-    pa_startup_validated:
-        ftype: raw
-        label: 'status'
-        units: None
-        dtype: int64
-        rate: 'hk'
-        var: camdict['winter'].state['pa_startup_validated']
-    pa_new_img_flag:
-        ftype: raw
-        label: 'status'
-        units: None
-        dtype: int64
-        rate: 'hk'
-        var: camdict['winter'].state['pa_new_img_flag']     
-    pa_V_fpa:
-        ftype: raw
-        label: 'Voltage'
-        units: 'V'
-        dtype: float64
-        rate: 'hk'
-        var: camdict['winter'].state['pa_V_fpa']
-    pa_V_roic:
-        ftype: raw
-        label: 'Voltage'
-        units: 'V'
-        dtype: float64
-        rate: 'hk'
-        var: camdict['winter'].state['pa_V_roic']
-    pa_V_pb:
-        ftype: raw
-        label: 'Voltage'
-        units: 'V'
-        dtype: float64
-        rate: 'hk'
-        var: camdict['winter'].state['pa_V_pb']
-    pa_V_sb:
-        ftype: raw
-        label: 'Voltage'
-        units: 'V'
-        dtype: float64
-        rate: 'hk'
-        var: camdict['winter'].state['pa_V_sb']
-    pa_command_active:
-        ftype: raw
-        label: 'Status'
-        units: None
-        dtype: float64
-        rate: 'hk'
-        var: camdict['winter'].state['pa_command_active']
-    pa_command_pass:
-        ftype: raw
-        label: 'Status'
-        units: None
-        dtype: float64
-        rate: 'hk'
-        var: camdict['winter'].state['pa_command_pass']
-# PortB Sensor        
-    pb_timestamp:
-        ftype: raw
-        label: 'time'
-        units: 's'
-        dtype: float64
-        rate: 'hk'
-        var: camdict['winter'].state['pb_timestamp']
-    pb_T_fpa:
-        ftype: raw
-        label: 'T'
-        units: 'C'
-        dtype: float64
-        rate: 'hk'
-        var: camdict['winter'].state['pb_T_fpa']
-    pb_T_roic:
-        ftype: raw
-        label: 'T'
-        units: 'C'
-        dtype: float64
-        rate: 'hk'
-        var: camdict['winter'].state['pb_T_roic']    
-    pb_T_sb:
-        ftype: raw
-        label: 'T'
-        units: 'C'
-        dtype: float64
-        rate: 'hk'
-        var: camdict['winter'].state['pb_T_sb']
-    pb_T_pb:
-        ftype: raw
-        label: 'T'
-        units: 'C'
-        dtype: float64
-        rate: 'hk'
-        var: camdict['winter'].state['pb_T_pb']
-    pb_V_p5v:
-        ftype: raw
-        label: 'Voltage'
-        units: 'V'
-        dtype: float64
-        rate: 'hk'
-        var: camdict['winter'].state['pb_V_p5v']
-    pb_V_n3v:
-        ftype: raw
-        label: 'Voltage'
-        units: 'V'
-        dtype: float64
-        rate: 'hk'
-        var: camdict['winter'].state['pb_V_n3v']
-    pb_V_tec:
-        ftype: raw
-        label: 'Voltage'
-        units: 'V'
-        dtype: float64
-        rate: 'hk'
-        var: camdict['winter'].state['pb_V_tec']
-    pb_I_tec:
-        ftype: raw
-        label: 'Current'
-        units: 'I'
-        dtype: float64
-        rate: 'hk'
-        var: camdict['winter'].state['pb_I_tec']
-    pb_FPGA_power_flag:
-        ftype: raw
-        label: 'status'
-        units: None
-        dtype: int64
-        rate: 'hk'
-        var: camdict['winter'].state['pb_FPGA_power_flag']   
-    pb_FPGA_tecdisable_flag:
-        ftype: raw
-        label: 'status'
-        units: None
-        dtype: int64
-        rate: 'hk'
-        var: camdict['winter'].state['pb_FPGA_tecdisable_flag']   
-    pb_FPGA_watchdog_flag:
-        ftype: raw
-        label: 'status'
-        units: None
-        dtype: int64
-        rate: 'hk'
-        var: camdict['winter'].state['pb_FPGA_watchdog_flag']           
-    pb_V_p5v_flag:
-        ftype: raw
-        label: 'status'
-        units: None
-        dtype: int64
-        rate: 'hk'
-        var: camdict['winter'].state['pb_V_p5v_flag']     
-    pb_V_n3v_flag:
-        ftype: raw
-        label: 'status'
-        units: None
-        dtype: int64
-        rate: 'hk'
-        var: camdict['winter'].state['pb_V_n3v_flag']    
-    pb_T_fpa_flag:
-        ftype: raw
-        label: 'status'
-        units: None
-        dtype: int64
-        rate: 'hk'
-        var: camdict['winter'].state['pb_T_fpa_flag']    
-    pb_T_roic_flag:
-        ftype: raw
-        label: 'status'
-        units: None
-        dtype: int64
-        rate: 'hk'
-        var: camdict['winter'].state['pb_T_roic_flag']    
-    pb_T_pb_flag:
-        ftype: raw
-        label: 'status'
-        units: None
-        dtype: int64
-        rate: 'hk'
-        var: camdict['winter'].state['pb_T_pb_flag']    
-    pb_T_sb_flag:
-        ftype: raw
-        label: 'status'
-        units: None
-        dtype: int64
-        rate: 'hk'
-        var: camdict['winter'].state['pb_T_sb_flag']            
-    pb_V_tec_flag:
-        ftype: raw
-        label: 'status'
-        units: None
-        dtype: int64
-        rate: 'hk'
-        var: camdict['winter'].state['pb_V_tec_flag']    
-    pb_I_tec_flag:
-        ftype: raw
-        label: 'status'
-        units: None
-        dtype: int64
-        rate: 'hk'
-        var: camdict['winter'].state['pb_I_tec_flag']  
-    pb_V_tec_sp:
-        ftype: raw
-        label: 'Voltage'
-        units: 'V'
-        dtype: float64
-        rate: 'hk'
-        var: camdict['winter'].state['pb_V_tec_sp']
-    pb_T_fpa_sp:
-        ftype: raw
-        label: 'T'
-        units: 'C'
-        dtype: float64
-        rate: 'hk'
-        var: camdict['winter'].state['pb_T_fpa_sp']    
-    pb_tec_setpoint:
-        ftype: raw
-        label: 'T'
-        units: 'C'
-        dtype: float64
-        rate: 'hk'
-        var: camdict['winter'].state['pb_tec_setpoint']  
-    pb_tec_interim_setpoint:
-        ftype: raw
-        label: 'T'
-        units: 'C'
-        dtype: float64
-        rate: 'hk'
-        var: camdict['winter'].state['pb_tec_interim_setpoint']
-    pb_T_pid:
-        ftype: raw
-        label: 'T'
-        units: 'C'
-        dtype: float64
-        rate: 'hk'
-        var: camdict['winter'].state['pb_T_pid'] 
-    pb_T_pid_err:
-        ftype: raw
-        label: 'T'
-        units: 'C'
-        dtype: float64
-        rate: 'hk'
-        var: camdict['winter'].state['pb_Terr_pid'] 
-    pb_T_pid_err_avg:
-        ftype: raw
-        label: 'T'
-        units: 'C'
-        dtype: float64
-        rate: 'hk'
-        var: camdict['winter'].state['pb_Terr_pid_avg'] 
-    pb_T_pid_err_slope:
-        ftype: raw
-        label: 'dTdt'
-        units: 'Cps'
-        dtype: float64
-        rate: 'hk'
-        var: camdict['winter'].state['pb_T_pid_slope'] 
-    pb_pid_at_setpoint:
-        ftype: raw
-        label: 'Status'
-        units: None
-        dtype: int64
-        rate: 'hk'
-        var: camdict['winter'].state['pb_pid_at_setpoint']
-    pb_pid_ramp_status:
-        ftype: raw
-        label: 'Status'
-        units: None
-        dtype: int64
-        rate: 'hk'
-        var: camdict['winter'].state['pb_pid_ramp_status']
-    pb_pid_init_timestamp:
-        ftype: raw
-        label: 'time'
-        units: 's'
-        dtype: int64
-        rate: 'hk'
-        var: camdict['winter'].state['pb_pid_init_timestamp']
-    pb_Kp:
-        ftype: raw
-        label: 'Coeff'
-        units: None
-        dtype: float64
-        rate: 'hk'
-        var: camdict['winter'].state['pb_Kp'] 
-    pb_Ki:
-        ftype: raw
-        label: 'Coeff'
-        units: None
-        dtype: float64
-        rate: 'hk'
-        var: camdict['winter'].state['pb_Ki']  
-    pb_Kd:
-        ftype: raw
-        label: 'Coeff'
-        units: None
-        dtype: float64
-        rate: 'hk'
-        var: camdict['winter'].state['pb_Kd'] 
-    pb_max_dacV:
-        ftype: raw
-        label: 'Volt'
-        units: 'V'
-        dtype: float64
-        rate: 'hk'
-        var: camdict['winter'].state['pb_max_dacV']   
-    pb_tec_status:
-        ftype: raw
-        label: 'status'
-        units: None
-        dtype: int64
-        rate: 'hk'
-        var: camdict['winter'].state['pb_tec_status']  
-    pb_exptime:
-        ftype: raw
-        label: 'time'
-        units: 's'
-        dtype: float64
-        rate: 'hk'
-        var: camdict['winter'].state['pb_exptime']
-    pb_connected:
-        ftype: raw
-        label: 'status'
-        units: None
-        dtype: int64
-        rate: 'hk'
-        var: camdict['winter'].state['pb_connected']
-    pb_sensor_daemon_connected:
-        ftype: raw
-        label: 'status'
-        units: None
-        dtype: int64
-        rate: 'hk'
-        var: camdict['winter'].state['pb_sensor_daemon_connected']
-    pb_startup_validated:
-        ftype: raw
-        label: 'status'
-        units: None
-        dtype: int64
-        rate: 'hk'
-        var: camdict['winter'].state['pb_startup_validated']
-    pb_new_img_flag:
-        ftype: raw
-        label: 'status'
-        units: None
-        dtype: int64
-        rate: 'hk'
-        var: camdict['winter'].state['pb_new_img_flag']   
-    pb_V_fpa:
-        ftype: raw
-        label: 'Voltage'
-        units: 'V'
-        dtype: float64
-        rate: 'hk'
-        var: camdict['winter'].state['pb_V_fpa']
-    pb_V_roic:
-        ftype: raw
-        label: 'Voltage'
-        units: 'V'
-        dtype: float64
-        rate: 'hk'
-        var: camdict['winter'].state['pb_V_roic']
-    pb_V_pb:
-        ftype: raw
-        label: 'Voltage'
-        units: 'V'
-        dtype: float64
-        rate: 'hk'
-        var: camdict['winter'].state['pb_V_pb']
-    pb_V_sb:
-        ftype: raw
-        label: 'Voltage'
-        units: 'V'
-        dtype: float64
-        rate: 'hk'
-        var: camdict['winter'].state['pb_V_sb']
-    pb_command_active:
-        ftype: raw
-        label: 'Status'
-        units: None
-        dtype: float64
-        rate: 'hk'
-        var: camdict['winter'].state['pb_command_active']
-    pb_command_pass:
-        ftype: raw
-        label: 'Status'
-        units: None
-        dtype: float64
-        rate: 'hk'
-        var: camdict['winter'].state['pb_command_pass']
-# PortC Sensor        
-    pc_timestamp:
-        ftype: raw
-        label: 'time'
-        units: 's'
-        dtype: float64
-        rate: 'hk'
-        var: camdict['winter'].state['pc_timestamp']
-    pc_T_fpa:
-        ftype: raw
-        label: 'T'
-        units: 'C'
-        dtype: float64
-        rate: 'hk'
-        var: camdict['winter'].state['pc_T_fpa']
-    pc_T_roic:
-        ftype: raw
-        label: 'T'
-        units: 'C'
-        dtype: float64
-        rate: 'hk'
-        var: camdict['winter'].state['pc_T_roic']    
-    pc_T_sb:
-        ftype: raw
-        label: 'T'
-        units: 'C'
-        dtype: float64
-        rate: 'hk'
-        var: camdict['winter'].state['pc_T_sb']
-    pc_T_pb:
-        ftype: raw
-        label: 'T'
-        units: 'C'
-        dtype: float64
-        rate: 'hk'
-        var: camdict['winter'].state['pc_T_pb']
-    pc_V_p5v:
-        ftype: raw
-        label: 'Voltage'
-        units: 'V'
-        dtype: float64
-        rate: 'hk'
-        var: camdict['winter'].state['pc_V_p5v']
-    pc_V_n3v:
-        ftype: raw
-        label: 'Voltage'
-        units: 'V'
-        dtype: float64
-        rate: 'hk'
-        var: camdict['winter'].state['pc_V_n3v']
-    pc_V_tec:
-        ftype: raw
-        label: 'Voltage'
-        units: 'V'
-        dtype: float64
-        rate: 'hk'
-        var: camdict['winter'].state['pc_V_tec']
-    pc_I_tec:
-        ftype: raw
-        label: 'Current'
-        units: 'I'
-        dtype: float64
-        rate: 'hk'
-        var: camdict['winter'].state['pc_I_tec']
-    pc_FPGA_power_flag:
-        ftype: raw
-        label: 'status'
-        units: None
-        dtype: int64
-        rate: 'hk'
-        var: camdict['winter'].state['pc_FPGA_power_flag']   
-    pc_FPGA_tecdisable_flag:
-        ftype: raw
-        label: 'status'
-        units: None
-        dtype: int64
-        rate: 'hk'
-        var: camdict['winter'].state['pc_FPGA_tecdisable_flag']   
-    pc_FPGA_watchdog_flag:
-        ftype: raw
-        label: 'status'
-        units: None
-        dtype: int64
-        rate: 'hk'
-        var: camdict['winter'].state['pc_FPGA_watchdog_flag']           
-    pc_V_p5v_flag:
-        ftype: raw
-        label: 'status'
-        units: None
-        dtype: int64
-        rate: 'hk'
-        var: camdict['winter'].state['pc_V_p5v_flag']     
-    pc_V_n3v_flag:
-        ftype: raw
-        label: 'status'
-        units: None
-        dtype: int64
-        rate: 'hk'
-        var: camdict['winter'].state['pc_V_n3v_flag']    
-    pc_T_fpa_flag:
-        ftype: raw
-        label: 'status'
-        units: None
-        dtype: int64
-        rate: 'hk'
-        var: camdict['winter'].state['pc_T_fpa_flag']    
-    pc_T_roic_flag:
-        ftype: raw
-        label: 'status'
-        units: None
-        dtype: int64
-        rate: 'hk'
-        var: camdict['winter'].state['pc_T_roic_flag']    
-    pc_T_pb_flag:
-        ftype: raw
-        label: 'status'
-        units: None
-        dtype: int64
-        rate: 'hk'
-        var: camdict['winter'].state['pc_T_pb_flag']    
-    pc_T_sb_flag:
-        ftype: raw
-        label: 'status'
-        units: None
-        dtype: int64
-        rate: 'hk'
-        var: camdict['winter'].state['pc_T_sb_flag']            
-    pc_V_tec_flag:
-        ftype: raw
-        label: 'status'
-        units: None
-        dtype: int64
-        rate: 'hk'
-        var: camdict['winter'].state['pc_V_tec_flag']    
-    pc_I_tec_flag:
-        ftype: raw
-        label: 'status'
-        units: None
-        dtype: int64
-        rate: 'hk'
-        var: camdict['winter'].state['pc_I_tec_flag']  
-    pc_V_tec_sp:
-        ftype: raw
-        label: 'Voltage'
-        units: 'V'
-        dtype: float64
-        rate: 'hk'
-        var: camdict['winter'].state['pc_V_tec_sp']
-    pc_T_fpa_sp:
-        ftype: raw
-        label: 'T'
-        units: 'C'
-        dtype: float64
-        rate: 'hk'
-        var: camdict['winter'].state['pc_T_fpa_sp']    
-    pc_tec_setpoint:
-        ftype: raw
-        label: 'T'
-        units: 'C'
-        dtype: float64
-        rate: 'hk'
-        var: camdict['winter'].state['pc_tec_setpoint']  
-    pc_tec_interim_setpoint:
-        ftype: raw
-        label: 'T'
-        units: 'C'
-        dtype: float64
-        rate: 'hk'
-        var: camdict['winter'].state['pc_tec_interim_setpoint']
-    pc_T_pid:
-        ftype: raw
-        label: 'T'
-        units: 'C'
-        dtype: float64
-        rate: 'hk'
-        var: camdict['winter'].state['pc_T_pid']  
-    pc_T_pid_err:
-        ftype: raw
-        label: 'T'
-        units: 'C'
-        dtype: float64
-        rate: 'hk'
-        var: camdict['winter'].state['pc_Terr_pid'] 
-    pc_T_pid_err_avg:
-        ftype: raw
-        label: 'T'
-        units: 'C'
-        dtype: float64
-        rate: 'hk'
-        var: camdict['winter'].state['pc_Terr_pid_avg'] 
-    pc_T_pid_err_slope:
-        ftype: raw
-        label: 'dTdt'
-        units: 'Cps'
-        dtype: float64
-        rate: 'hk'
-        var: camdict['winter'].state['pc_T_pid_slope'] 
-    pc_pid_at_setpoint:
-        ftype: raw
-        label: 'Status'
-        units: None
-        dtype: int64
-        rate: 'hk'
-        var: camdict['winter'].state['pc_pid_at_setpoint']
-    pc_pid_ramp_status:
-        ftype: raw
-        label: 'Status'
-        units: None
-        dtype: int64
-        rate: 'hk'
-        var: camdict['winter'].state['pc_pid_ramp_status'] 
-    pc_pid_init_timestamp:
-        ftype: raw
-        label: 'time'
-        units: 's'
-        dtype: int64
-        rate: 'hk'
-        var: camdict['winter'].state['pc_pid_init_timestamp']
-    pc_Kp:
-        ftype: raw
-        label: 'Coeff'
-        units: None
-        dtype: float64
-        rate: 'hk'
-        var: camdict['winter'].state['pc_Kp'] 
-    pc_Ki:
-        ftype: raw
-        label: 'Coeff'
-        units: None
-        dtype: float64
-        rate: 'hk'
-        var: camdict['winter'].state['pc_Ki']  
-    pc_Kd:
-        ftype: raw
-        label: 'Coeff'
-        units: None
-        dtype: float64
-        rate: 'hk'
-        var: camdict['winter'].state['pc_Kd'] 
-    pc_max_dacV:
-        ftype: raw
-        label: 'Volt'
-        units: 'V'
-        dtype: float64
-        rate: 'hk'
-        var: camdict['winter'].state['pc_max_dacV'] 
-    pc_tec_status:
-        ftype: raw
-        label: 'status'
-        units: None
-        dtype: int64
-        rate: 'hk'
-        var: camdict['winter'].state['pc_tec_status']  
-    pc_exptime:
-        ftype: raw
-        label: 'time'
-        units: 's'
-        dtype: float64
-        rate: 'hk'
-        var: camdict['winter'].state['pc_exptime']
-    pc_connected:
-        ftype: raw
-        label: 'status'
-        units: None
-        dtype: int64
-        rate: 'hk'
-        var: camdict['winter'].state['pc_connected']
-    pc_sensor_daemon_connected:
-        ftype: raw
-        label: 'status'
-        units: None
-        dtype: int64
-        rate: 'hk'
-        var: camdict['winter'].state['pc_sensor_daemon_connected']
-    pc_startup_validated:
-        ftype: raw
-        label: 'status'
-        units: None
-        dtype: int64
-        rate: 'hk'
-        var: camdict['winter'].state['pc_startup_validated']
-    pc_new_img_flag:
-        ftype: raw
-        label: 'status'
-        units: None
-        dtype: int64
-        rate: 'hk'
-        var: camdict['winter'].state['pc_new_img_flag']   
-    pc_V_fpa:
-        ftype: raw
-        label: 'Voltage'
-        units: 'V'
-        dtype: float64
-        rate: 'hk'
-        var: camdict['winter'].state['pc_V_fpa']
-    pc_V_roic:
-        ftype: raw
-        label: 'Voltage'
-        units: 'V'
-        dtype: float64
-        rate: 'hk'
-        var: camdict['winter'].state['pc_V_roic']
-    pc_V_pb:
-        ftype: raw
-        label: 'Voltage'
-        units: 'V'
-        dtype: float64
-        rate: 'hk'
-        var: camdict['winter'].state['pc_V_pb']
-    pc_V_sb:
-        ftype: raw
-        label: 'Voltage'
-        units: 'V'
-        dtype: float64
-        rate: 'hk'
-        var: camdict['winter'].state['pc_V_sb']
-    pc_command_active:
-        ftype: raw
-        label: 'Status'
-        units: None
-        dtype: float64
-        rate: 'hk'
-        var: camdict['winter'].state['pc_command_active']
-    pc_command_pass:
-        ftype: raw
-        label: 'Status'
-        units: None
-        dtype: float64
-        rate: 'hk'
-        var: camdict['winter'].state['pc_command_pass']
-#### FITS HEADER STUFF. THESE ARE STRINGS! WILL NOT BE LOGGED TO THE DIRFILE
-header_fields:
-    operator_name:
-        var: robostate["operator"]
-    obstype:
-        var: robostate["obstype"]
-    programPI:
-        var: robostate["programPI"]
-    programName:
-        var: robostate["programName"]
-    qcomment:
-        var: robostate["qcomment"]
-    targetType:
-        var: robostate["targtype"]
-    targetName:
-        var: robostate["targetName"]
-    scheduleName:
-        var: robostate["scheduleName"]
-    scheduleType:
-        var: robostate["scheduleType"]
-    obsmode:
-        var: robostate["obsmode"]
-    pwi4_version:
-        var: telescope.state["pwi4.version"]
-    mount_model_filename:
-        var: telescope.state["mount.model.filename"]
-    mirror_cover_state_str:
-        var: mirror_cover.state["mirror_cover_state_str"]
-    
-   
->>>>>>> 2b563c58
